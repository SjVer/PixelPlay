--- conflicted
+++ resolved
@@ -102,13 +102,8 @@
         val FULL_PLAYER_DELAY_PROGRESS = booleanPreferencesKey("full_player_delay_progress")
         val FULL_PLAYER_DELAY_CONTROLS = booleanPreferencesKey("full_player_delay_controls")
         val FULL_PLAYER_PLACEHOLDERS = booleanPreferencesKey("full_player_placeholders")
-<<<<<<< HEAD
         val FULL_PLAYER_PLACEHOLDER_TRANSPARENT = booleanPreferencesKey("full_player_placeholder_transparent")
         val FULL_PLAYER_DELAY_THRESHOLD = intPreferencesKey("full_player_delay_threshold_percent")
-=======
-        val FULL_PLAYER_PLACEHOLDER_TRANSPARENT =
-                booleanPreferencesKey("full_player_placeholder_transparent")
->>>>>>> 47d00db3
 
         // Multi-Artist Settings
         val ARTIST_DELIMITERS = stringPreferencesKey("artist_delimiters")
@@ -306,7 +301,6 @@
                 preferences[PreferencesKeys.DISABLE_CAST_AUTOPLAY] ?: false
             }
 
-<<<<<<< HEAD
     val fullPlayerLoadingTweaksFlow: Flow<FullPlayerLoadingTweaks> = dataStore.data
         .map { preferences ->
             FullPlayerLoadingTweaks(
@@ -320,27 +314,6 @@
                 contentAppearThresholdPercent = preferences[PreferencesKeys.FULL_PLAYER_DELAY_THRESHOLD] ?: 100
             )
         }
-=======
-    val fullPlayerLoadingTweaksFlow: Flow<FullPlayerLoadingTweaks> =
-            dataStore.data.map { preferences ->
-                FullPlayerLoadingTweaks(
-                        delayAll = preferences[PreferencesKeys.FULL_PLAYER_DELAY_ALL] ?: true,
-                        delayAlbumCarousel = preferences[PreferencesKeys.FULL_PLAYER_DELAY_ALBUM]
-                                        ?: false,
-                        delaySongMetadata = preferences[PreferencesKeys.FULL_PLAYER_DELAY_METADATA]
-                                        ?: false,
-                        delayProgressBar = preferences[PreferencesKeys.FULL_PLAYER_DELAY_PROGRESS]
-                                        ?: false,
-                        delayControls = preferences[PreferencesKeys.FULL_PLAYER_DELAY_CONTROLS]
-                                        ?: false,
-                        showPlaceholders = preferences[PreferencesKeys.FULL_PLAYER_PLACEHOLDERS]
-                                        ?: false,
-                        transparentPlaceholders =
-                                preferences[PreferencesKeys.FULL_PLAYER_PLACEHOLDER_TRANSPARENT]
-                                        ?: false
-                )
-            }
->>>>>>> 47d00db3
 
     val favoriteSongIdsFlow: Flow<Set<String>> =
             dataStore.data // Nuevo flujo para favoritos
@@ -919,7 +892,6 @@
         }
     }
 
-<<<<<<< HEAD
     suspend fun setFullPlayerAppearThreshold(thresholdPercent: Int) {
         val coercedValue = thresholdPercent.coerceIn(50, 100)
         dataStore.edit { preferences ->
@@ -931,10 +903,6 @@
         .map { preferences ->
             preferences[PreferencesKeys.LIBRARY_TABS_ORDER]
         }
-=======
-    val libraryTabsOrderFlow: Flow<String?> =
-            dataStore.data.map { preferences -> preferences[PreferencesKeys.LIBRARY_TABS_ORDER] }
->>>>>>> 47d00db3
 
     suspend fun saveLibraryTabsOrder(order: String) {
         dataStore.edit { preferences -> preferences[PreferencesKeys.LIBRARY_TABS_ORDER] = order }
