--- conflicted
+++ resolved
@@ -70,13 +70,9 @@
         lyrics = this.lyrics,
         isFavorite = this.isFavorite,
         trackNumber = this.trackNumber,
-<<<<<<< HEAD
-        dateAdded = this.dateAdded
-=======
         dateAdded = this.dateAdded,
         year = this.year
         // filePath no está en el modelo Song, se usa internamente en el repo o SSoT
->>>>>>> 116e1cb1
     )
 }
 
