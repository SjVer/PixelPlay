package com.theveloper.pixelplay

import android.Manifest
import android.content.ComponentName
import android.content.Intent
import android.content.pm.PackageManager
import android.os.Build
import android.os.Bundle
import android.util.Log
import androidx.activity.ComponentActivity
import androidx.activity.SystemBarStyle
import androidx.activity.compose.setContent
import androidx.activity.enableEdgeToEdge
import androidx.activity.result.contract.ActivityResultContracts
import androidx.activity.viewModels
import androidx.compose.foundation.background
import androidx.compose.foundation.clickable
import androidx.compose.foundation.isSystemInDarkTheme
import androidx.compose.foundation.layout.Arrangement
import androidx.compose.foundation.layout.Box
import androidx.compose.foundation.layout.Column
import androidx.compose.foundation.layout.Spacer
import androidx.compose.foundation.layout.WindowInsets
import androidx.compose.foundation.layout.asPaddingValues
import androidx.compose.foundation.layout.fillMaxSize
import androidx.compose.foundation.layout.height
import androidx.compose.foundation.layout.navigationBars
import androidx.compose.foundation.layout.padding
import androidx.compose.material3.Button
import androidx.compose.material3.CircularProgressIndicator
import androidx.compose.material3.MaterialTheme
import androidx.compose.material3.Surface
import androidx.compose.material3.Text
import androidx.compose.runtime.Composable
import androidx.compose.runtime.DisposableEffect
import androidx.compose.runtime.LaunchedEffect
import androidx.compose.runtime.collectAsState
import androidx.compose.runtime.derivedStateOf
import androidx.compose.runtime.getValue
import androidx.compose.runtime.mutableStateOf
import androidx.compose.runtime.remember
import androidx.compose.runtime.setValue
import androidx.compose.ui.Alignment
import androidx.compose.ui.Modifier
import androidx.compose.ui.platform.LocalConfiguration
import androidx.compose.ui.platform.LocalDensity
import androidx.compose.ui.text.style.TextAlign
import android.os.Trace // Import Trace
import androidx.compose.ui.unit.Dp
// import androidx.compose.ui.platform.LocalView // No longer needed for this
import androidx.core.view.WindowCompat
// import androidx.core.view.WindowInsetsCompat // No longer needed for this
import androidx.compose.ui.unit.dp
import androidx.core.content.ContextCompat
import androidx.core.splashscreen.SplashScreen.Companion.installSplashScreen
import androidx.hilt.navigation.compose.hiltViewModel
import androidx.media3.common.util.UnstableApi
import androidx.media3.session.MediaController
import androidx.media3.session.SessionToken
import androidx.navigation.NavController
import androidx.navigation.NavHostController
import androidx.navigation.compose.currentBackStackEntryAsState
import androidx.navigation.compose.rememberNavController
import com.google.accompanist.permissions.ExperimentalPermissionsApi
import com.google.accompanist.permissions.rememberMultiplePermissionsState
import com.google.common.util.concurrent.ListenableFuture
import com.google.common.util.concurrent.MoreExecutors
import com.theveloper.pixelplay.data.service.MusicService
import com.theveloper.pixelplay.presentation.components.MiniPlayerHeight
import com.theveloper.pixelplay.presentation.components.NavBarContentHeight
import com.theveloper.pixelplay.presentation.components.UnifiedPlayerSheet
import com.theveloper.pixelplay.presentation.components.getNavigationBarHeight
import com.theveloper.pixelplay.presentation.components.AllFilesAccessDialog
import com.theveloper.pixelplay.presentation.navigation.AppNavigation
import com.theveloper.pixelplay.presentation.navigation.Screen
import com.theveloper.pixelplay.presentation.screens.SetupScreen
import com.theveloper.pixelplay.presentation.viewmodel.MainViewModel
import com.theveloper.pixelplay.presentation.viewmodel.PlayerViewModel
import com.theveloper.pixelplay.ui.theme.DarkColorScheme
import com.theveloper.pixelplay.ui.theme.LightColorScheme
import com.theveloper.pixelplay.ui.theme.PixelPlayTheme
import com.theveloper.pixelplay.utils.LogUtils
import dagger.hilt.android.AndroidEntryPoint
import kotlinx.collections.immutable.persistentListOf
import kotlinx.coroutines.delay
import android.provider.Settings
import androidx.annotation.DrawableRes
import androidx.compose.animation.AnimatedContent
import androidx.compose.animation.core.tween
import androidx.compose.animation.fadeIn
import androidx.compose.animation.fadeOut
import androidx.compose.animation.scaleIn
import androidx.compose.animation.slideInHorizontally
import androidx.compose.animation.slideOutHorizontally
import androidx.compose.animation.togetherWith
<<<<<<< HEAD
=======
import androidx.compose.foundation.layout.BoxWithConstraints
>>>>>>> d4ea7366
import androidx.compose.foundation.layout.PaddingValues
import androidx.compose.foundation.layout.fillMaxWidth
import androidx.compose.foundation.shape.CircleShape
import androidx.compose.material3.Scaffold
import androidx.compose.runtime.SideEffect
<<<<<<< HEAD
import androidx.compose.ui.focus.focusModifier
import androidx.compose.ui.platform.LocalWindowInfo
import com.theveloper.pixelplay.data.preferences.NavBarStyle
import javax.annotation.concurrent.Immutable
import androidx.core.net.toUri
=======
import androidx.compose.runtime.getValue
import androidx.compose.runtime.mutableStateOf
import androidx.compose.runtime.setValue
import androidx.compose.ui.focus.focusModifier
import androidx.compose.ui.graphics.graphicsLayer
import androidx.compose.ui.layout.onSizeChanged
import com.theveloper.pixelplay.presentation.components.NavBarContentHeight
import com.theveloper.pixelplay.presentation.components.MiniPlayerHeight
import com.theveloper.pixelplay.presentation.components.PlayerInternalNavigationBar
import javax.annotation.concurrent.Immutable
import androidx.core.net.toUri
import com.theveloper.pixelplay.presentation.components.NavBarContentHeight
import com.theveloper.pixelplay.presentation.components.NavBarContentHeightFullWidth
import kotlin.math.pow
import androidx.compose.animation.core.animateDpAsState
import androidx.compose.foundation.shape.RoundedCornerShape
import androidx.compose.material3.NavigationBarDefaults
import androidx.compose.ui.platform.LocalWindowInfo
import androidx.compose.ui.unit.lerp
import com.theveloper.pixelplay.data.preferences.NavBarStyle
import com.theveloper.pixelplay.presentation.components.MiniPlayerBottomSpacer
import racra.compose.smooth_corner_rect_library.AbsoluteSmoothCornerShape
>>>>>>> d4ea7366

@Immutable
data class BottomNavItem(
    val label: String,
    @DrawableRes val iconResId: Int,
    @DrawableRes val selectedIconResId: Int? = null,
    val screen: Screen
)

@UnstableApi
@AndroidEntryPoint
class MainActivity : ComponentActivity() {

    private val playerViewModel: PlayerViewModel by viewModels()
    private var mediaControllerFuture: ListenableFuture<MediaController>? = null

    private val requestAllFilesAccessLauncher = registerForActivityResult(ActivityResultContracts.StartActivityForResult()) { _ ->
        // Handle the result in onResume
    }

    override fun onCreate(savedInstanceState: Bundle?) {
        LogUtils.d(this, "onCreate")
        installSplashScreen()
        enableEdgeToEdge()
        super.onCreate(savedInstanceState)

        setContent {
            val mainViewModel: MainViewModel = hiltViewModel()
            val useDarkTheme = isSystemInDarkTheme()
            val isSetupComplete by mainViewModel.isSetupComplete.collectAsState()
            var showSetupScreen by remember { mutableStateOf<Boolean?>(null) }

            LaunchedEffect(isSetupComplete) {
                if (showSetupScreen == null) {
                    showSetupScreen = !isSetupComplete
                }
            }

            PixelPlayTheme(
                darkTheme = useDarkTheme
            ) {
                Surface(modifier = Modifier.fillMaxSize(), color = MaterialTheme.colorScheme.background) {
                    if (showSetupScreen != null) {
                        AnimatedContent(
                            targetState = showSetupScreen,
                            transitionSpec = {
                                if (targetState == false) {
                                    // Transition from Setup to Main App
                                    scaleIn(initialScale = 0.8f, animationSpec = tween(400)) + fadeIn(animationSpec = tween(400)) togetherWith
                                            slideOutHorizontally(targetOffsetX = { -it }, animationSpec = tween(400)) + fadeOut(animationSpec = tween(400))
                                } else {
                                    // Placeholder for other transitions, e.g., Main App to Setup
                                    fadeIn(animationSpec = tween(400)) togetherWith fadeOut(animationSpec = tween(400))
                                }
                            },
                            label = "SetupTransition"
                        ) { targetState ->
                            if (targetState == true) {
                                SetupScreen(onSetupComplete = { showSetupScreen = false })
                            } else {
                                HandlePermissions(mainViewModel)
                            }
                        }
                    }
                }
            }
        }
        handleIntent(intent)
    }

    override fun onNewIntent(intent: Intent) {
        super.onNewIntent(intent)
        handleIntent(intent)
    }

    private fun handleIntent(intent: Intent?) {
        if (intent?.getBooleanExtra("ACTION_SHOW_PLAYER", false) == true) {
            playerViewModel.showPlayer()
        }
    }

    @OptIn(ExperimentalPermissionsApi::class)
    @Composable
    private fun HandlePermissions(mainViewModel: MainViewModel) {
        val permissions = if (Build.VERSION.SDK_INT >= Build.VERSION_CODES.TIRAMISU) {
            listOf(Manifest.permission.READ_MEDIA_AUDIO, Manifest.permission.POST_NOTIFICATIONS)
        } else {
            listOf(Manifest.permission.READ_EXTERNAL_STORAGE)
        }
        val permissionState = rememberMultiplePermissionsState(permissions = permissions)

        var showAllFilesAccessDialog by remember { mutableStateOf(false) }

        LaunchedEffect(Unit) {
            if (!permissionState.allPermissionsGranted) {
                permissionState.launchMultiplePermissionRequest()
            }
        }

        if (permissionState.allPermissionsGranted) {
            LaunchedEffect(Unit) {
                LogUtils.i(this, "Permissions granted")
                Log.i("MainActivity", "Permissions granted. Calling mainViewModel.startSync()")
                mainViewModel.startSync()
                if (Build.VERSION.SDK_INT >= Build.VERSION_CODES.R && !android.os.Environment.isExternalStorageManager()) {
                    showAllFilesAccessDialog = true
                }
            }
            MainAppContent(playerViewModel, mainViewModel)
        } else {
            PermissionsNotGrantedScreen {
                permissionState.launchMultiplePermissionRequest()
            }
        }

        if (showAllFilesAccessDialog) {
            AllFilesAccessDialog(
                onDismiss = { showAllFilesAccessDialog = false },
                onConfirm = {
                    showAllFilesAccessDialog = false
                    if (Build.VERSION.SDK_INT >= Build.VERSION_CODES.R) {
                        val intent = Intent(Settings.ACTION_MANAGE_APP_ALL_FILES_ACCESS_PERMISSION)
                        intent.data = "package:$packageName".toUri()
                        requestAllFilesAccessLauncher.launch(intent)
                    }
                }
            )
        }
    }

    @androidx.annotation.OptIn(UnstableApi::class)
    @Composable
    private fun MainAppContent(playerViewModel: PlayerViewModel, mainViewModel: MainViewModel) {
        Trace.beginSection("MainActivity.MainAppContent")
        val navController = rememberNavController()
        val isSyncing by mainViewModel.isSyncing.collectAsState()
        val isLibraryEmpty by mainViewModel.isLibraryEmpty.collectAsState()

        // Estado para controlar si el indicador de carga puede mostrarse después de un delay
        var canShowLoadingIndicator by remember { mutableStateOf(false) }

        val shouldPotentiallyShowLoading = isSyncing && isLibraryEmpty

        LaunchedEffect(shouldPotentiallyShowLoading) {
            if (shouldPotentiallyShowLoading) {
                // Espera un breve período antes de permitir que se muestre el indicador de carga
                // Ajusta este valor según sea necesario (por ejemplo, 300-500 ms)
                delay(300L)
                // Vuelve a verificar la condición después del delay,
                // ya que el estado podría haber cambiado.
                if (mainViewModel.isSyncing.value && mainViewModel.isLibraryEmpty.value) {
                    canShowLoadingIndicator = true
                }
            } else {
                // Si las condiciones ya no se cumplen, asegúrate de que no se muestre
                canShowLoadingIndicator = false
            }
        }

        Box(modifier = Modifier.fillMaxSize()) {
            MainUI(playerViewModel, navController)

            // Muestra el LoadingOverlay solo si las condiciones se cumplen Y el delay ha pasado
            if (shouldPotentiallyShowLoading && canShowLoadingIndicator) {
                LoadingOverlay()
            }
        }
        Trace.endSection() // End MainActivity.MainAppContent
    }

    @androidx.annotation.OptIn(UnstableApi::class)
    @Composable
    private fun MainUI(playerViewModel: PlayerViewModel, navController: NavHostController) {
        Trace.beginSection("MainActivity.MainUI")

        val commonNavItems = remember {
            persistentListOf(
                BottomNavItem("Home", R.drawable.rounded_home_24, R.drawable.home_24_rounded_filled, Screen.Home),
                BottomNavItem("Search", R.drawable.rounded_search_24, R.drawable.rounded_search_24, Screen.Search),
                BottomNavItem("Library", R.drawable.rounded_library_music_24, R.drawable.round_library_music_24, Screen.Library)
            )
        }
        val navBackStackEntry by navController.currentBackStackEntryAsState()
        val currentRoute = navBackStackEntry?.destination?.route
        val routesWithHiddenNavigationBar = remember {
            setOf(
                Screen.Settings.route,
                Screen.PlaylistDetail.route,
                Screen.DailyMixScreen.route,
                Screen.GenreDetail.route,
                Screen.AlbumDetail.route,
                Screen.ArtistDetail.route,
                Screen.DJSpace.route,
                Screen.NavBarCrRad.route
            )
        }
        val shouldHideNavigationBar by remember(currentRoute) {
            derivedStateOf {
                currentRoute?.let { route ->
                    routesWithHiddenNavigationBar.any { hiddenRoute ->
                        if (hiddenRoute.contains("{")) {
                            route.startsWith(hiddenRoute.substringBefore("{"))
                        } else {
                            route == hiddenRoute
                        }
                    }
                } ?: false
            }
        }

<<<<<<< HEAD
        //Scaffold { mainInnerPadding ->
            Scaffold(
                modifier = Modifier.fillMaxSize(),
                bottomBar = {
//                    Box(
//                        modifier = Modifier
//                            .fillMaxWidth()
//                            .padding(horizontal = 20.dp)
//                            .padding(bottom = mainInnerPadding.calculateBottomPadding())
//                            .background(
//                                color = MaterialTheme.colorScheme.primaryContainer,
//                                shape = CircleShape
//                            )
//                            .height(80.dp)
//                    ) {
//
//                    }
                }
            ) { innerPadding ->
                Box(modifier = Modifier.fillMaxSize()) {
                    val density = LocalDensity.current
                    val configuration = LocalWindowInfo.current//LocalConfiguration.current
                    val screenHeightPx = remember(configuration) { with(density) {
                        configuration.containerSize.height
                        //configuration.screenHeightDp.dp.toPx()
                    }
                    }
                    val navBarStyle by playerViewModel.navBarStyle.collectAsState()
                    val systemNavBarInset = innerPadding.calculateBottomPadding()//WindowInsets.navigationBars.asPaddingValues().calculateBottomPadding()
                    val actualCollapsedStateBottomMargin = if (navBarStyle == NavBarStyle.FULL_WIDTH) {
                        if (shouldHideNavigationBar) {
                            systemNavBarInset
                        } else {
                            0.dp
                        }
                    } else {
                        systemNavBarInset
                    }
                    val navBarH = with(density) { (NavBarContentHeight + systemNavBarInset).toPx() }
                    val collapsedMarginPx = with(density) { actualCollapsedStateBottomMargin.toPx() }
                    val stablePlayerState by playerViewModel.stablePlayerState.collectAsState()
                    val showPlayerContentInitially = stablePlayerState.currentSong != null
                    val miniPlayerH = with(density) { MiniPlayerHeight.toPx() }
                    val spacerH = with(density) { 0.dp.toPx() } // CollapsedPlayerContentSpacerHeight is not defined
                    val routesWithHiddenMiniPlayer = remember {
                        setOf(Screen.NavBarCrRad.route)
                    }
                    val shouldHideMiniPlayer by remember(currentRoute) {
                        derivedStateOf {
                            currentRoute in routesWithHiddenMiniPlayer
                        }
                    }

                    val initialContentHeightPx = if (showPlayerContentInitially) miniPlayerH + spacerH else 0f
                    val initialNavBarHeightPx = if (shouldHideNavigationBar) 0f else navBarH
                    val initialTotalSheetHeightPx = initialContentHeightPx + initialNavBarHeightPx
                    val initialY = screenHeightPx - initialTotalSheetHeightPx - collapsedMarginPx

                    AppNavigation(
                        playerViewModel = playerViewModel,
                        navController = navController,
                        paddingValues = innerPadding
                    )

                    UnifiedPlayerSheet(
                        playerViewModel = playerViewModel,
                        navController = navController,
                        navItems = commonNavItems,
                        initialTargetTranslationY = initialY,
                        collapsedStateHorizontalPadding = actualCollapsedStateBottomMargin,
                        collapsedStateBottomMargin = actualCollapsedStateBottomMargin,
                        hideNavigationBar = shouldHideNavigationBar,
                        hideMiniPlayer = shouldHideMiniPlayer
                    )

//                    Box(
//                        modifier = Modifier
//                            .align(Alignment.BottomCenter)
//                            .fillMaxWidth()
//                            .padding(horizontal = 20.dp)
//                            .padding(bottom = innerPadding.calculateBottomPadding())
//                            .background(
//                                color = MaterialTheme.colorScheme.primaryContainer,
//                                shape = CircleShape
//                            )
//                            .height(80.dp)
//                    ) {
//
//                    }
                }
=======
        Scaffold(
            modifier = Modifier.fillMaxSize(),
            bottomBar = {
                if (!shouldHideNavigationBar) {
                    val playerContentExpansionFraction = playerViewModel.playerContentExpansionFraction.value
                    val showPlayerContentArea = playerViewModel.stablePlayerState.collectAsState().value.currentSong != null
                    val navBarStyle by playerViewModel.navBarStyle.collectAsState()
                    val navBarCornerRadius by playerViewModel.navBarCornerRadius.collectAsState()
                    val navBarElevation = 3.dp

                    val playerContentActualBottomRadiusTargetValue by remember(
                        navBarStyle,
                        showPlayerContentArea,
                        playerContentExpansionFraction,
                    ) {
                        derivedStateOf {
                            if (navBarStyle == NavBarStyle.FULL_WIDTH) {
                                return@derivedStateOf lerp(32.dp, 26.dp, playerContentExpansionFraction)
                            }

                            if (showPlayerContentArea) {
                                if (playerContentExpansionFraction < 0.2f) {
                                    lerp(12.dp, 26.dp, (playerContentExpansionFraction / 0.2f).coerceIn(0f, 1f))
                                } else {
                                    26.dp
                                }
                            } else {
                                navBarCornerRadius.dp
                            }
                        }
                    }

                    val playerContentActualBottomRadius by animateDpAsState(
                        targetValue = playerContentActualBottomRadiusTargetValue,
                        animationSpec = androidx.compose.animation.core.spring(
                            dampingRatio = androidx.compose.animation.core.Spring.DampingRatioNoBouncy,
                            stiffness = androidx.compose.animation.core.Spring.StiffnessMedium
                        ),
                        label = "PlayerContentBottomRadius"
                    )

                    val navBarHideFraction = if (showPlayerContentArea) playerContentExpansionFraction else 0f

                    val actualShape = remember(playerContentActualBottomRadius, showPlayerContentArea, navBarStyle, navBarCornerRadius) {
                        val bottomRadius = if (navBarStyle == NavBarStyle.FULL_WIDTH) 0.dp else navBarCornerRadius.dp
                        AbsoluteSmoothCornerShape(
                            cornerRadiusTL = playerContentActualBottomRadius,
                            smoothnessAsPercentBR = 60,
                            cornerRadiusTR = playerContentActualBottomRadius,
                            smoothnessAsPercentTL = 60,
                            cornerRadiusBL = bottomRadius,
                            smoothnessAsPercentTR = 60,
                            cornerRadiusBR = bottomRadius,
                            smoothnessAsPercentBL = 60
                        )
                    }

                    val conditionalShape = if (showPlayerContentArea) {
                        actualShape
                    } else {
                        if (navBarStyle == NavBarStyle.DEFAULT) {
                            RoundedCornerShape(60.dp)
                        } else { // FULL_WIDTH
                            RoundedCornerShape(0.dp)
                        }
                    }

                    val systemNavBarInset = WindowInsets.navigationBars.asPaddingValues().calculateBottomPadding()

                    val horizontalPadding = if (navBarStyle == NavBarStyle.FULL_WIDTH) 0.dp else 12.dp

                    var componentHeightPx by remember { mutableStateOf(0) }
                    val animatedTranslationY by remember(navBarHideFraction, componentHeightPx) { derivedStateOf { componentHeightPx * navBarHideFraction } }

                    Box(
                        modifier = Modifier
                            .fillMaxWidth()
                            .onSizeChanged { componentHeightPx = it.height }
                            .graphicsLayer { translationY = animatedTranslationY }
                    ) {
                        val bottomPadding = if (navBarStyle == NavBarStyle.DEFAULT) systemNavBarInset else 0.dp
                        val navHeight = if (navBarStyle == NavBarStyle.FULL_WIDTH) NavBarContentHeightFullWidth else NavBarContentHeight
                        Surface(
                            modifier = Modifier
                                .fillMaxWidth()
                                .height(navHeight)
                                .padding(horizontal = horizontalPadding)
                                .padding(bottom = bottomPadding),
                            color = NavigationBarDefaults.containerColor,
                            shape = conditionalShape,
                            shadowElevation = navBarElevation
                        ) {
                            PlayerInternalNavigationBar(
                                navController = navController,
                                navItems = commonNavItems,
                                currentRoute = currentRoute,
                                navBarStyle = navBarStyle,
                                navBarInset = systemNavBarInset,
                                modifier = Modifier.fillMaxSize()
                            )
                        }
                    }
                }
            }
        ) { innerPadding ->
            BoxWithConstraints(modifier = Modifier.fillMaxSize()) {
                val density = LocalDensity.current
                val configuration = LocalWindowInfo.current
                val screenHeightPx = remember(configuration) { with(density) { configuration.containerSize.height } }
                val containerHeight = this.maxHeight

                val stablePlayerState by playerViewModel.stablePlayerState.collectAsState()
                val showPlayerContentInitially = stablePlayerState.currentSong != null

                val routesWithHiddenMiniPlayer = remember { setOf(Screen.NavBarCrRad.route) }
                val shouldHideMiniPlayer by remember(currentRoute) {
                    derivedStateOf { currentRoute in routesWithHiddenMiniPlayer }
                }

                val miniPlayerH = with(density) { MiniPlayerHeight.toPx() }
                val totalSheetHeightWhenContentCollapsedPx = if (showPlayerContentInitially && !shouldHideMiniPlayer) miniPlayerH else 0f

                val bottomMargin = innerPadding.calculateBottomPadding()

                val spacerPx = with(density) { MiniPlayerBottomSpacer.toPx() }
                val sheetCollapsedTargetY = screenHeightPx - totalSheetHeightWhenContentCollapsedPx - with(density){ bottomMargin.toPx() } - spacerPx

                AppNavigation(
                    playerViewModel = playerViewModel,
                    navController = navController,
                    paddingValues = innerPadding
                )

                UnifiedPlayerSheet(
                    playerViewModel = playerViewModel,
                    sheetCollapsedTargetY = sheetCollapsedTargetY,
                    collapsedStateHorizontalPadding = 12.dp,
                    hideMiniPlayer = shouldHideMiniPlayer,
                    containerHeight = containerHeight
                )
>>>>>>> d4ea7366
            }
        //}
        Trace.endSection()
    }

    @Composable
    private fun LoadingOverlay() {
        Box(
            modifier = Modifier
                .fillMaxSize()
                .background(MaterialTheme.colorScheme.background.copy(alpha = 0.9f))
                .clickable(enabled = false, onClick = {}),
            contentAlignment = Alignment.Center
        ) {
            Column(horizontalAlignment = Alignment.CenterHorizontally) {
                CircularProgressIndicator()
                Spacer(modifier = Modifier.height(16.dp))
                Text(
                    text = "Preparando tu biblioteca...",
                    style = MaterialTheme.typography.titleMedium,
                    color = MaterialTheme.colorScheme.onBackground
                )
            }
        }
    }

    @Composable
    fun PermissionsNotGrantedScreen(onRequestPermissions: () -> Unit) {
        Column(
            modifier = Modifier
                .fillMaxSize()
                .padding(16.dp),
            horizontalAlignment = Alignment.CenterHorizontally,
            verticalArrangement = Arrangement.Center
        ) {
            Text(
                text = "Permiso Requerido",
                style = MaterialTheme.typography.headlineSmall,
                color = MaterialTheme.colorScheme.onBackground
            )
            Spacer(modifier = Modifier.height(8.dp))
            Text(
                text = "PixelPlay necesita acceso a tus archivos de audio para poder escanear y reproducir tu música. Por favor, concede el permiso para continuar.",
                style = MaterialTheme.typography.bodyLarge,
                textAlign = TextAlign.Center,
                color = MaterialTheme.colorScheme.onSurfaceVariant
            )
            Spacer(modifier = Modifier.height(24.dp))
            Button(onClick = onRequestPermissions) {
                Text("Conceder Permiso")
            }
        }
    }


    @androidx.annotation.OptIn(UnstableApi::class)
    override fun onStart() {
        super.onStart()
        LogUtils.d(this, "onStart")
        playerViewModel.onMainActivityStart()
        val sessionToken = SessionToken(this, ComponentName(this, MusicService::class.java))
        mediaControllerFuture = MediaController.Builder(this, sessionToken).buildAsync()
        mediaControllerFuture?.addListener({
        }, MoreExecutors.directExecutor())
    }

    override fun onStop() {
        super.onStop()
        LogUtils.d(this, "onStop")
        mediaControllerFuture?.let {
            MediaController.releaseFuture(it)
        }
    }

}<|MERGE_RESOLUTION|>--- conflicted
+++ resolved
@@ -93,22 +93,12 @@
 import androidx.compose.animation.slideInHorizontally
 import androidx.compose.animation.slideOutHorizontally
 import androidx.compose.animation.togetherWith
-<<<<<<< HEAD
-=======
 import androidx.compose.foundation.layout.BoxWithConstraints
->>>>>>> d4ea7366
 import androidx.compose.foundation.layout.PaddingValues
 import androidx.compose.foundation.layout.fillMaxWidth
 import androidx.compose.foundation.shape.CircleShape
 import androidx.compose.material3.Scaffold
 import androidx.compose.runtime.SideEffect
-<<<<<<< HEAD
-import androidx.compose.ui.focus.focusModifier
-import androidx.compose.ui.platform.LocalWindowInfo
-import com.theveloper.pixelplay.data.preferences.NavBarStyle
-import javax.annotation.concurrent.Immutable
-import androidx.core.net.toUri
-=======
 import androidx.compose.runtime.getValue
 import androidx.compose.runtime.mutableStateOf
 import androidx.compose.runtime.setValue
@@ -131,7 +121,6 @@
 import com.theveloper.pixelplay.data.preferences.NavBarStyle
 import com.theveloper.pixelplay.presentation.components.MiniPlayerBottomSpacer
 import racra.compose.smooth_corner_rect_library.AbsoluteSmoothCornerShape
->>>>>>> d4ea7366
 
 @Immutable
 data class BottomNavItem(
@@ -342,98 +331,6 @@
             }
         }
 
-<<<<<<< HEAD
-        //Scaffold { mainInnerPadding ->
-            Scaffold(
-                modifier = Modifier.fillMaxSize(),
-                bottomBar = {
-//                    Box(
-//                        modifier = Modifier
-//                            .fillMaxWidth()
-//                            .padding(horizontal = 20.dp)
-//                            .padding(bottom = mainInnerPadding.calculateBottomPadding())
-//                            .background(
-//                                color = MaterialTheme.colorScheme.primaryContainer,
-//                                shape = CircleShape
-//                            )
-//                            .height(80.dp)
-//                    ) {
-//
-//                    }
-                }
-            ) { innerPadding ->
-                Box(modifier = Modifier.fillMaxSize()) {
-                    val density = LocalDensity.current
-                    val configuration = LocalWindowInfo.current//LocalConfiguration.current
-                    val screenHeightPx = remember(configuration) { with(density) {
-                        configuration.containerSize.height
-                        //configuration.screenHeightDp.dp.toPx()
-                    }
-                    }
-                    val navBarStyle by playerViewModel.navBarStyle.collectAsState()
-                    val systemNavBarInset = innerPadding.calculateBottomPadding()//WindowInsets.navigationBars.asPaddingValues().calculateBottomPadding()
-                    val actualCollapsedStateBottomMargin = if (navBarStyle == NavBarStyle.FULL_WIDTH) {
-                        if (shouldHideNavigationBar) {
-                            systemNavBarInset
-                        } else {
-                            0.dp
-                        }
-                    } else {
-                        systemNavBarInset
-                    }
-                    val navBarH = with(density) { (NavBarContentHeight + systemNavBarInset).toPx() }
-                    val collapsedMarginPx = with(density) { actualCollapsedStateBottomMargin.toPx() }
-                    val stablePlayerState by playerViewModel.stablePlayerState.collectAsState()
-                    val showPlayerContentInitially = stablePlayerState.currentSong != null
-                    val miniPlayerH = with(density) { MiniPlayerHeight.toPx() }
-                    val spacerH = with(density) { 0.dp.toPx() } // CollapsedPlayerContentSpacerHeight is not defined
-                    val routesWithHiddenMiniPlayer = remember {
-                        setOf(Screen.NavBarCrRad.route)
-                    }
-                    val shouldHideMiniPlayer by remember(currentRoute) {
-                        derivedStateOf {
-                            currentRoute in routesWithHiddenMiniPlayer
-                        }
-                    }
-
-                    val initialContentHeightPx = if (showPlayerContentInitially) miniPlayerH + spacerH else 0f
-                    val initialNavBarHeightPx = if (shouldHideNavigationBar) 0f else navBarH
-                    val initialTotalSheetHeightPx = initialContentHeightPx + initialNavBarHeightPx
-                    val initialY = screenHeightPx - initialTotalSheetHeightPx - collapsedMarginPx
-
-                    AppNavigation(
-                        playerViewModel = playerViewModel,
-                        navController = navController,
-                        paddingValues = innerPadding
-                    )
-
-                    UnifiedPlayerSheet(
-                        playerViewModel = playerViewModel,
-                        navController = navController,
-                        navItems = commonNavItems,
-                        initialTargetTranslationY = initialY,
-                        collapsedStateHorizontalPadding = actualCollapsedStateBottomMargin,
-                        collapsedStateBottomMargin = actualCollapsedStateBottomMargin,
-                        hideNavigationBar = shouldHideNavigationBar,
-                        hideMiniPlayer = shouldHideMiniPlayer
-                    )
-
-//                    Box(
-//                        modifier = Modifier
-//                            .align(Alignment.BottomCenter)
-//                            .fillMaxWidth()
-//                            .padding(horizontal = 20.dp)
-//                            .padding(bottom = innerPadding.calculateBottomPadding())
-//                            .background(
-//                                color = MaterialTheme.colorScheme.primaryContainer,
-//                                shape = CircleShape
-//                            )
-//                            .height(80.dp)
-//                    ) {
-//
-//                    }
-                }
-=======
         Scaffold(
             modifier = Modifier.fillMaxSize(),
             bottomBar = {
@@ -574,9 +471,8 @@
                     hideMiniPlayer = shouldHideMiniPlayer,
                     containerHeight = containerHeight
                 )
->>>>>>> d4ea7366
-            }
-        //}
+            }
+        }
         Trace.endSection()
     }
 
