--- conflicted
+++ resolved
@@ -561,7 +561,6 @@
 
     @Composable
     fun SongMetadataSection() {
-<<<<<<< HEAD
         val metadataThreshold = delayThreshold(0.20f, loadingTweaks.delaySongMetadata)
         val metadataReady = expansionFraction >= metadataThreshold || !shouldDelay(loadingTweaks.delaySongMetadata)
 
@@ -572,6 +571,7 @@
                         .padding(start = 0.dp),
                     onClickLyrics = onLyricsClick,
                     song = song,
+                    currentSongArtists = currentSongArtists,
                     expansionFraction = expansionFraction,
                     textColor = LocalMaterialTheme.current.onPrimaryContainer,
                     artistTextColor = LocalMaterialTheme.current.onPrimaryContainer.copy(alpha = 0.8f),
@@ -582,34 +582,17 @@
                         showSongInfoBottomSheet = true
                         onShowQueueClicked()
                     },
+                    onClickArtist = {
+                      if (currentSongArtists.size > 1) {
+                        showArtistPicker = true
+                      } else {
+                        playerViewModel.triggerArtistNavigationFromPlayer(song.artistId)
+                      }
+                    },
                     metadataThreshold = metadataThreshold
                 )
             } else if (placeholdersEnabled && shouldDelay(loadingTweaks.delaySongMetadata)) {
                 MetadataPlaceholder()
-=======
-        SongMetadataDisplaySection(
-            modifier = Modifier
-                .padding(start = 0.dp),
-            onClickLyrics = onLyricsClick,
-            song = song,
-            currentSongArtists = currentSongArtists,
-            expansionFraction = expansionFraction,
-            textColor = LocalMaterialTheme.current.onPrimaryContainer,
-            artistTextColor = LocalMaterialTheme.current.onPrimaryContainer.copy(alpha = 0.8f),
-            playerViewModel = playerViewModel,
-            gradientEdgeColor = LocalMaterialTheme.current.primaryContainer,
-            showQueueButton = isLandscape,
-            onClickQueue = {
-                showSongInfoBottomSheet = true
-                onShowQueueClicked()
-            },
-            onClickArtist = {
-                if (currentSongArtists.size > 1) {
-                    showArtistPicker = true
-                } else {
-                    playerViewModel.triggerArtistNavigationFromPlayer(song.artistId)
-                }
->>>>>>> 5e9afe59
             }
         }
     }
@@ -1028,11 +1011,8 @@
     onClickLyrics: () -> Unit,
     showQueueButton: Boolean,
     onClickQueue: () -> Unit,
-<<<<<<< HEAD
     metadataThreshold: Float,
-=======
     onClickArtist: () -> Unit,
->>>>>>> 5e9afe59
     modifier: Modifier = Modifier
 ) {
     Row(
