package com.theveloper.pixelplay.presentation.screens

import androidx.activity.compose.BackHandler
import androidx.compose.animation.animateColorAsState
import androidx.compose.animation.animateContentSize
import androidx.compose.animation.core.animateDpAsState
import androidx.compose.animation.core.animateFloatAsState
import androidx.compose.foundation.ExperimentalFoundationApi
import androidx.compose.foundation.background
import androidx.compose.foundation.clickable
import androidx.compose.foundation.layout.Arrangement
import androidx.compose.foundation.layout.Box
import androidx.compose.foundation.layout.Column
import androidx.compose.foundation.layout.PaddingValues
import androidx.compose.foundation.layout.Row
import androidx.compose.foundation.layout.Spacer
import androidx.compose.foundation.layout.fillMaxSize
import androidx.compose.foundation.layout.fillMaxWidth
import androidx.compose.foundation.layout.height
import androidx.compose.foundation.layout.heightIn
import androidx.compose.foundation.layout.padding
import androidx.compose.foundation.layout.size
import androidx.compose.foundation.layout.width
import androidx.compose.foundation.lazy.LazyColumn
import androidx.compose.foundation.lazy.items
import androidx.compose.foundation.lazy.itemsIndexed
import androidx.compose.foundation.lazy.rememberLazyListState
import androidx.compose.foundation.shape.CircleShape
import androidx.compose.foundation.shape.RoundedCornerShape
import androidx.compose.material.icons.Icons
import androidx.compose.material.icons.automirrored.filled.ArrowBack
import androidx.compose.material.icons.filled.Add
import androidx.compose.material.icons.filled.Check
import androidx.compose.material.icons.filled.Clear
import androidx.compose.material.icons.filled.DeleteOutline
import androidx.compose.material.icons.filled.DragIndicator
import androidx.compose.material.icons.filled.Edit
import androidx.compose.material.icons.filled.GraphicEq
import androidx.compose.material.icons.filled.MusicOff
import androidx.compose.material.icons.filled.PlayArrow
import androidx.compose.material.icons.filled.RemoveCircleOutline
import androidx.compose.material.icons.filled.Shuffle
import androidx.compose.material.icons.filled.Tune
import androidx.compose.material.icons.rounded.Add
import androidx.compose.material.icons.rounded.Check
import androidx.compose.material.icons.rounded.DragHandle
import androidx.compose.material.icons.rounded.DragIndicator
import androidx.compose.material.icons.rounded.PlayArrow
import androidx.compose.material.icons.rounded.Shuffle
import androidx.compose.material3.AlertDialog
import androidx.compose.material3.Button
import androidx.compose.material3.ButtonDefaults
import androidx.compose.material3.Checkbox
import androidx.compose.material3.CircularProgressIndicator
import androidx.compose.material3.ExperimentalMaterial3Api
import androidx.compose.material3.ExperimentalMaterial3ExpressiveApi
import androidx.compose.material3.ExtendedFloatingActionButton
import androidx.compose.material3.FilledTonalButton
import androidx.compose.material3.FilledTonalIconButton
import androidx.compose.material3.Icon
import androidx.compose.material3.IconButton
import androidx.compose.material3.IconButtonDefaults
import androidx.compose.material3.LargeFlexibleTopAppBar
import androidx.compose.material3.MaterialTheme
import androidx.compose.material3.ModalBottomSheet
import androidx.compose.material3.OutlinedButton
import androidx.compose.material3.OutlinedTextField
import androidx.compose.material3.Scaffold
import androidx.compose.material3.Surface
import androidx.compose.material3.Text
import androidx.compose.material3.TextButton
import androidx.compose.material3.TextFieldColors
import androidx.compose.material3.TextFieldDefaults
import androidx.compose.material3.TopAppBarDefaults
import androidx.compose.material3.rememberModalBottomSheetState
import androidx.compose.material3.rememberTopAppBarState
import androidx.compose.runtime.Composable
import androidx.compose.runtime.LaunchedEffect
import androidx.compose.runtime.collectAsState
import androidx.compose.runtime.getValue
import androidx.compose.runtime.mutableStateMapOf
import androidx.compose.runtime.mutableStateOf
import androidx.compose.runtime.remember
import androidx.compose.runtime.setValue
import androidx.compose.ui.Alignment
import androidx.compose.ui.Modifier
import androidx.compose.ui.draw.clip
import androidx.compose.ui.graphics.Brush
import androidx.compose.ui.graphics.Color
import androidx.compose.ui.graphics.graphicsLayer
import androidx.compose.ui.input.nestedscroll.nestedScroll
import androidx.compose.ui.layout.ContentScale
import androidx.compose.ui.platform.LocalView
import androidx.compose.ui.res.painterResource
import androidx.compose.ui.text.font.FontWeight
import androidx.compose.ui.text.input.TextFieldValue
import androidx.compose.ui.text.style.TextOverflow
import androidx.compose.ui.unit.Dp
import androidx.compose.ui.unit.dp
import androidx.core.view.HapticFeedbackConstantsCompat
import androidx.core.view.ViewCompat
import androidx.hilt.navigation.compose.hiltViewModel
import androidx.media3.common.util.UnstableApi
import androidx.navigation.NavController
import com.theveloper.pixelplay.R
import com.theveloper.pixelplay.data.model.Song
import com.theveloper.pixelplay.presentation.components.MiniPlayerHeight
import com.theveloper.pixelplay.presentation.components.QueuePlaylistSongItem
import com.theveloper.pixelplay.presentation.components.SmartImage
import com.theveloper.pixelplay.presentation.navigation.Screen
import com.theveloper.pixelplay.presentation.viewmodel.PlayerSheetState
import com.theveloper.pixelplay.presentation.viewmodel.PlayerViewModel
import com.theveloper.pixelplay.presentation.viewmodel.PlaylistViewModel
import com.theveloper.pixelplay.ui.theme.GoogleSansRounded
import com.theveloper.pixelplay.utils.formatTotalDuration
import racra.compose.smooth_corner_rect_library.AbsoluteSmoothCornerShape
import sh.calvin.reorderable.ReorderableItem
import sh.calvin.reorderable.rememberReorderableLazyListState
import kotlin.math.abs

@androidx.annotation.OptIn(UnstableApi::class)
@OptIn(ExperimentalMaterial3ExpressiveApi::class, ExperimentalFoundationApi::class,
    ExperimentalMaterial3Api::class
)
@Composable
fun PlaylistDetailScreen(
    playlistId: String,
    onBackClick: () -> Unit,
    onDeletePlayListClick: () -> Unit,
    playerViewModel: PlayerViewModel,
    playlistViewModel: PlaylistViewModel = hiltViewModel(),
    navController: NavController
) {
    val uiState by playlistViewModel.uiState.collectAsState()
    val playerStableState by playerViewModel.stablePlayerState.collectAsState()
    val playerSheetState by playerViewModel.sheetState.collectAsState()
    val currentPlaylist = uiState.currentPlaylistDetails
    val songsInPlaylist = uiState.currentPlaylistSongs

    LaunchedEffect(playlistId) {
        playlistViewModel.loadPlaylistDetails(playlistId)
    }

    BackHandler(enabled = playerSheetState == PlayerSheetState.EXPANDED) {
        playerViewModel.collapsePlayerSheet()
    }

    var showAddSongsSheet by remember { mutableStateOf(false) }
    var showRenameDialog by remember { mutableStateOf(false) }
    var isReorderModeEnabled by remember { mutableStateOf(false) }

    var localReorderableSongs by remember(songsInPlaylist) { mutableStateOf(songsInPlaylist) }

    val listState = rememberLazyListState()
    val view = LocalView.current
    var lastMovedFrom by remember { mutableStateOf<Int?>(null) }
    var lastMovedTo by remember { mutableStateOf<Int?>(null) }

    val reorderableState = rememberReorderableLazyListState(
        lazyListState = listState,
        onMove = { from, to ->
            localReorderableSongs = localReorderableSongs.toMutableList().apply {
                add(to.index, removeAt(from.index))
            }
            if (lastMovedFrom == null) {
                lastMovedFrom = from.index
            }
            lastMovedTo = to.index
        }
    )

    LaunchedEffect(reorderableState.isAnyItemDragging) {
        if (!reorderableState.isAnyItemDragging && lastMovedFrom != null && lastMovedTo != null) {
            currentPlaylist?.let {
                playlistViewModel.reorderSongsInPlaylist(it.id, lastMovedFrom!!, lastMovedTo!!)
            }
            lastMovedFrom = null
            lastMovedTo = null
        }
    }

    val scrollBehavior = TopAppBarDefaults.enterAlwaysScrollBehavior(rememberTopAppBarState())

    Scaffold(
        modifier = Modifier
            .nestedScroll(scrollBehavior.nestedScrollConnection),
        topBar = {
            LargeFlexibleTopAppBar(
                title = {
                    Text(
                        modifier = Modifier.padding(start = 8.dp),
                        text = currentPlaylist?.name ?: "Playlist",
                        maxLines = 1,
                        overflow = TextOverflow.Ellipsis
                    )
                },
                subtitle = {
                    Text(
                        modifier = Modifier.padding(start = 8.dp),
                        text = "${songsInPlaylist.size} songs • ${formatTotalDuration(songsInPlaylist)}",
                        style = MaterialTheme.typography.labelMedium,
                        color = MaterialTheme.colorScheme.onSurfaceVariant
                    )
                },
                navigationIcon = {
                    FilledTonalIconButton(
                        modifier = Modifier.padding(start = 10.dp),
                        colors = IconButtonDefaults.filledIconButtonColors(
                            containerColor = MaterialTheme.colorScheme.surfaceContainerHigh,
                            contentColor = MaterialTheme.colorScheme.onSurface
                        ),
                        onClick = onBackClick
                    ) {
                        Icon(Icons.AutoMirrored.Filled.ArrowBack, "Volver")
                    }
                },
                actions = {
//                    FilledTonalIconButton(
//                        colors = IconButtonDefaults.filledIconButtonColors(
//                            containerColor = MaterialTheme.colorScheme.surfaceContainerHigh,
//                            contentColor = MaterialTheme.colorScheme.onSurface
//                        ),
//                        onClick = {
//                            navController.navigate(Screen.EditTransition.createRoute(playlistId))
//                        }
//                    ) { Icon(Icons.Filled.Tune, "Edit Transitions") }
                    FilledTonalIconButton(
                        colors = IconButtonDefaults.filledIconButtonColors(
                            containerColor = MaterialTheme.colorScheme.surfaceContainerHigh,
                            contentColor = MaterialTheme.colorScheme.onSurface
                        ),
                        onClick = { showRenameDialog = true }
                    ) { Icon(Icons.Filled.Edit, "Renombrar") }
                    FilledTonalIconButton(
                        modifier = Modifier.padding(end = 10.dp),
                        colors = IconButtonDefaults.filledIconButtonColors(
                            containerColor = MaterialTheme.colorScheme.surfaceContainerHigh,
                            contentColor = MaterialTheme.colorScheme.onSurface
                        ),
                        onClick = {
                            currentPlaylist?.let { playlistViewModel.deletePlaylist(it.id) }
                            onDeletePlayListClick()
                        }
                    ) {
                        Icon(Icons.Filled.DeleteOutline, "Eliminar Playlist")
                    }
                },
                scrollBehavior = scrollBehavior
            )
        },
        floatingActionButton = {
            ExtendedFloatingActionButton(
                modifier = Modifier
                    .height(if (playerStableState.isPlaying || playerStableState.currentSong != null) MiniPlayerHeight + 60.dp else 66.dp)
                    .padding(
                        bottom = if (playerStableState.isPlaying || playerStableState.currentSong != null) MiniPlayerHeight else 10.dp,
                        end = 10.dp
                    ),
                shape = CircleShape,
                onClick = { showAddSongsSheet = true },
                icon = { Icon(Icons.Rounded.Add, "Añadir canciones") },
                text = { Text("Add Songs") },
                containerColor = MaterialTheme.colorScheme.tertiaryContainer,
                contentColor = MaterialTheme.colorScheme.onTertiaryContainer
            )
        }
    ) { innerPadding ->
        if (uiState.isLoading && currentPlaylist == null) {
            Box(Modifier
                .fillMaxSize()
                .padding(top = innerPadding.calculateTopPadding()), Alignment.Center) { CircularProgressIndicator() }
        } else if (currentPlaylist == null) {
            Box(Modifier
                .fillMaxSize()
                .padding(top = innerPadding.calculateTopPadding()), Alignment.Center) { Text("Playlist no encontrada.") }
        } else {
            Column(modifier = Modifier
                .fillMaxSize()
                .padding(top = innerPadding.calculateTopPadding())) {
                Row(
                    modifier = Modifier
                        .fillMaxWidth()
                        .height(76.dp)
                        .padding(horizontal = 20.dp, vertical = 12.dp),
                    horizontalArrangement = Arrangement.spacedBy(8.dp)
                ) {
                    Button(
                        onClick = {
                            if (localReorderableSongs.isNotEmpty()) {
<<<<<<< HEAD
                                playerViewModel.playSongs(localReorderableSongs, localReorderableSongs.first(), currentPlaylist.name, currentPlaylist.id)
=======
                                playerViewModel.showAndPlaySong(localReorderableSongs.first(), localReorderableSongs, currentPlaylist.name)
>>>>>>> 5b8904ea
                                if (playerStableState.isShuffleEnabled) playerViewModel.toggleShuffle()
                            }
                        },
                        modifier = Modifier
                            .weight(1f)
                            .height(76.dp),
                        enabled = localReorderableSongs.isNotEmpty(),
                        shape = AbsoluteSmoothCornerShape(cornerRadiusTL = 60.dp, smoothnessAsPercentTR = 60, cornerRadiusTR = 14.dp, smoothnessAsPercentTL = 60, cornerRadiusBL = 60.dp, smoothnessAsPercentBR = 60, cornerRadiusBR = 14.dp, smoothnessAsPercentBL = 60)
                    ) {
                        Icon(Icons.Rounded.PlayArrow, contentDescription = "Play", modifier = Modifier.size(ButtonDefaults.IconSize))
                        Spacer(Modifier.size(ButtonDefaults.IconSpacing))
                        Text("Play it")
                    }
                    FilledTonalButton(
                        onClick = {
                            if (localReorderableSongs.isNotEmpty()) {
                                if (!playerStableState.isShuffleEnabled) playerViewModel.toggleShuffle()
<<<<<<< HEAD
                                playerViewModel.playSongs(localReorderableSongs, localReorderableSongs.random(), currentPlaylist.name, currentPlaylist.id)
=======
                                playerViewModel.showAndPlaySong(localReorderableSongs.random(), localReorderableSongs, currentPlaylist.name)
>>>>>>> 5b8904ea
                            }
                        },
                        modifier = Modifier
                            .weight(1f)
                            .height(76.dp),
                        enabled = localReorderableSongs.isNotEmpty(),
                        shape = AbsoluteSmoothCornerShape(cornerRadiusTL = 14.dp, smoothnessAsPercentTR = 60, cornerRadiusTR = 60.dp, smoothnessAsPercentTL = 60, cornerRadiusBL = 14.dp, smoothnessAsPercentBR = 60, cornerRadiusBR = 60.dp, smoothnessAsPercentBL = 60)
                    ) {
                        Icon(Icons.Rounded.Shuffle, contentDescription = "Shuffle", modifier = Modifier.size(ButtonDefaults.IconSize))
                        Spacer(Modifier.size(ButtonDefaults.IconSpacing))
                        Text("Shuffle")
                    }
                }

                Row(
                    modifier = Modifier
                        .fillMaxWidth()
                        .padding(horizontal = 20.dp, vertical = 0.dp),
                    horizontalArrangement = Arrangement.End,
                    verticalAlignment = Alignment.CenterVertically
                ) {
                    val cornerRadius by animateDpAsState(
                        targetValue = if (isReorderModeEnabled) 24.dp else 12.dp,
                        label = "cornerRadius"
                    )
                    val buttonColor by animateColorAsState(
                        targetValue = if (isReorderModeEnabled) MaterialTheme.colorScheme.tertiary else MaterialTheme.colorScheme.surfaceContainerHigh,
                        label = "buttonColor"
                    )
                    val iconColor by animateColorAsState(
                        targetValue = if (isReorderModeEnabled) MaterialTheme.colorScheme.onTertiary else MaterialTheme.colorScheme.onSurface,
                        label = "iconColor"
                    )

                    Button(
                        onClick = { isReorderModeEnabled = !isReorderModeEnabled },
                        shape = RoundedCornerShape(cornerRadius),
                        contentPadding = PaddingValues(horizontal = 8.dp, vertical = 0.dp),
                        colors = ButtonDefaults.buttonColors(
                            containerColor = buttonColor,
                            contentColor = iconColor
                        ),
                        modifier = Modifier
                            .align(Alignment.CenterVertically)
                            .animateContentSize()
                            .padding(bottom = 8.dp)
                            .clip(RoundedCornerShape(cornerRadius))
                            //.size(42.dp)
                    ) {
                        Icon(
                            painter = painterResource(R.drawable.rounded_format_list_bulleted_24),
                            contentDescription = "Reorder songs",
                            tint = iconColor
                        )
                        Spacer(
                            modifier = Modifier
                                .width(6.dp)
                        )
                        Text(
                            modifier = Modifier.padding(end = 4.dp),
                            text = "Reorder", // if (isReorderModeEnabled) "Done" else "Reorder",
                            color = iconColor,
                            style = MaterialTheme.typography.labelMedium
                        )
                    }
                }

                if (localReorderableSongs.isEmpty()) {
                    Box(Modifier
                        .fillMaxSize()
                        .weight(1f), Alignment.Center) {
                        Column(horizontalAlignment = Alignment.CenterHorizontally) {
                            Icon(Icons.Filled.MusicOff, null, Modifier.size(48.dp), tint = MaterialTheme.colorScheme.onSurfaceVariant)
                            Spacer(Modifier.height(8.dp))
                            Text("This playlist is empty.", style = MaterialTheme.typography.titleMedium)
                            Text("Tap on 'Add Songs' to begin.", style = MaterialTheme.typography.bodyMedium, color = MaterialTheme.colorScheme.onSurfaceVariant)
                        }
                    }
                } else {
                    LazyColumn(
                        state = listState,
                        modifier = Modifier
                            .fillMaxSize()
                            .weight(1f)
                            .clip(
                                AbsoluteSmoothCornerShape(
                                    cornerRadiusTR = 30.dp,
                                    smoothnessAsPercentTR = 60,
                                    cornerRadiusTL = 30.dp,
                                    smoothnessAsPercentTL = 60,
                                )
                            )
                            .background(color = MaterialTheme.colorScheme.surfaceContainerHigh),
                        verticalArrangement = Arrangement.spacedBy(8.dp),
                        contentPadding = PaddingValues(
                            top = 14.dp,
                            bottom = if (playerStableState.isPlaying || playerStableState.currentSong != null) MiniPlayerHeight + 32.dp + 104.dp else 10.dp + 104.dp
                        )
                    ) {
                        itemsIndexed(localReorderableSongs, key = { _, item -> item.id }) { _, song ->
                            ReorderableItem(
                                state = reorderableState,
                                key = song.id,
                            ) { isDragging ->
                                val scale by animateFloatAsState(if (isDragging) 1.05f else 1f, label = "scale")

                                QueuePlaylistSongItem(
                                    modifier = Modifier
                                        .fillMaxWidth()
                                        .padding(horizontal = 12.dp)
                                        .graphicsLayer {
                                            scaleX = scale
                                            scaleY = scale
                                        }
                                        .clip(
                                            AbsoluteSmoothCornerShape(
<<<<<<< HEAD
                                                cornerRadiusTR = 22.dp,
                                                smoothnessAsPercentTL = 60,
                                                cornerRadiusTL = 22.dp,
                                                smoothnessAsPercentTR = 60,
                                                cornerRadiusBR = 22.dp,
                                                smoothnessAsPercentBL = 60,
                                                cornerRadiusBL = 22.dp,
=======
                                                cornerRadiusTR = 18.dp,
                                                smoothnessAsPercentTL = 60,
                                                cornerRadiusTL = 18.dp,
                                                smoothnessAsPercentTR = 60,
                                                cornerRadiusBR = 18.dp,
                                                smoothnessAsPercentBL = 60,
                                                cornerRadiusBL = 18.dp,
>>>>>>> 5b8904ea
                                                smoothnessAsPercentBR = 60
                                            )
                                        )
                                        .clickable {
<<<<<<< HEAD
                                            playerViewModel.playSongs(
                                                localReorderableSongs,
                                                song,
                                                currentPlaylist.name,
                                                currentPlaylist.id
                                            )
=======
                                            playerViewModel.showAndPlaySong(song, localReorderableSongs, currentPlaylist.name)
>>>>>>> 5b8904ea
                                        },
                                    song = song,
                                    isCurrentSong = playerStableState.currentSong?.id == song.id,
                                    isPlaying = playerStableState.isPlaying,
                                    isDragging = isDragging,
                                    onRemoveClick = {
                                        currentPlaylist.let {
                                            playlistViewModel.removeSongFromPlaylist(it.id, song.id)
                                        }
                                    },
                                    isReorderModeEnabled = isReorderModeEnabled,
                                    isDragHandleVisible = isReorderModeEnabled,
                                    dragHandle = {
                                        IconButton(
                                            onClick = {},
                                            modifier = Modifier
                                                .draggableHandle(
                                                    onDragStarted = {
                                                        ViewCompat.performHapticFeedback(
                                                            view,
                                                            HapticFeedbackConstantsCompat.GESTURE_START
                                                        )
                                                    },
                                                    onDragStopped = {
                                                        ViewCompat.performHapticFeedback(
                                                            view,
                                                            HapticFeedbackConstantsCompat.GESTURE_END
                                                        )
                                                    }
                                                )
                                                .size(40.dp)
                                        ) {
                                            Icon(
                                                imageVector = Icons.Rounded.DragIndicator,
                                                contentDescription = "Reorder song",
                                                tint = MaterialTheme.colorScheme.onSurfaceVariant
                                            )
                                        }
                                    }
                                )
                            }
                        }
                    }
                }
            }
        }
    }

    if (showAddSongsSheet && currentPlaylist != null) {
        SongPickerBottomSheet(
            allSongs = uiState.songSelectionForPlaylist,
            isLoading = uiState.isLoadingSongSelection,
            initiallySelectedSongIds = currentPlaylist.songIds.toSet(),
            onDismiss = { showAddSongsSheet = false },
            onConfirm = { selectedIds ->
                playlistViewModel.addSongsToPlaylist(currentPlaylist.id, selectedIds.toList())
                showAddSongsSheet = false
            }
        )
    }
    if (showRenameDialog && currentPlaylist != null) {
        RenamePlaylistDialog(
            currentName = currentPlaylist.name,
            onDismiss = { showRenameDialog = false },
            onRename = { newName ->
                playlistViewModel.renamePlaylist(currentPlaylist.id, newName)
                showRenameDialog = false
            }
        )
    }
}

@OptIn(ExperimentalMaterial3Api::class)
@Composable
fun SongPickerBottomSheet(
    allSongs: List<Song>,
    isLoading: Boolean,
    initiallySelectedSongIds: Set<String>,
    onDismiss: () -> Unit,
    onConfirm: (Set<String>) -> Unit
) {
    val sheetState = rememberModalBottomSheetState(skipPartiallyExpanded = true)
    val selectedSongIds = remember { mutableStateMapOf<String, Boolean>().apply {
        initiallySelectedSongIds.forEach { put(it, true) }
    } }
    var searchQuery by remember { mutableStateOf("") }
    val filteredSongs = remember(searchQuery, allSongs) {
        if (searchQuery.isBlank()) allSongs
        else allSongs.filter { it.title.contains(searchQuery, true) || it.artist.contains(searchQuery, true) }
    }

    ModalBottomSheet(
        onDismissRequest = onDismiss,
        sheetState = sheetState,
        containerColor = MaterialTheme.colorScheme.surface,
        modifier = Modifier.fillMaxSize()
    ) {
        Box(
            modifier = Modifier.fillMaxSize()
        ) {
            Scaffold(
                topBar = {
                    Column {
                        Row(
                            modifier = Modifier
                                .fillMaxWidth()
                                .padding(horizontal = 26.dp, vertical = 8.dp),
                            verticalAlignment = Alignment.CenterVertically,
                            horizontalArrangement = Arrangement.SpaceBetween
                        ) {
                            Text("Add Songs", style = MaterialTheme.typography.displaySmall, fontFamily = GoogleSansRounded)
//                            Button(onClick = { onConfirm(selectedSongIds.filterValues { it }.keys) }) {
//                                Text("Add")
//                            }
                        }
                        OutlinedTextField(
                            value = searchQuery,
                            colors = TextFieldDefaults.colors(
                                focusedContainerColor = MaterialTheme.colorScheme.surfaceContainerHigh,
                                unfocusedContainerColor = MaterialTheme.colorScheme.surfaceContainerHigh,
                                disabledContainerColor = MaterialTheme.colorScheme.surfaceContainerHigh,
                                focusedIndicatorColor = Color.Transparent,
                                unfocusedIndicatorColor = Color.Transparent,
                                disabledIndicatorColor = Color.Transparent,
                                unfocusedTrailingIconColor = Color.Transparent,
                                focusedSupportingTextColor = Color.Transparent,
                            ),
                            onValueChange = { searchQuery = it },
                            label = { Text("Search for songs...") },
                            modifier = Modifier
                                .fillMaxWidth()
                                .padding(horizontal = 16.dp, vertical = 8.dp),
                            shape = CircleShape,
                            singleLine = true,
                            trailingIcon = { if(searchQuery.isNotEmpty()) IconButton(onClick = { searchQuery = "" }) { Icon(Icons.Filled.Clear, null) } }
                        )
                    }
                },
                floatingActionButton = {
                    ExtendedFloatingActionButton(
                        modifier = Modifier.padding(bottom = 18.dp, end = 8.dp),
                        shape = CircleShape,
                        onClick = { onConfirm(selectedSongIds.filterValues { it }.keys) },
                        icon = { Icon(Icons.Rounded.Check, "Añadir canciones") },
                        text = { Text("Add") },
                    )
                }
            ) { innerPadding ->
                if (isLoading) {
                    Box(Modifier
                        .fillMaxSize()
                        .padding(innerPadding), Alignment.Center) { CircularProgressIndicator() }
                } else {
                    LazyColumn(
                        modifier = Modifier
                            .padding(innerPadding)
                            .padding(horizontal = 14.dp),
                        contentPadding = PaddingValues(bottom = 100.dp, top = 20.dp),
                        verticalArrangement = Arrangement.spacedBy(8.dp)
                    ) {
                        items(filteredSongs, key = { it.id }) { song ->
                            Row(
                                Modifier
                                    .fillMaxWidth()
                                    .clickable {
                                        val currentSelection = selectedSongIds[song.id] ?: false
                                        selectedSongIds[song.id] = !currentSelection
                                    }
                                    .background(
                                        color = MaterialTheme.colorScheme.surfaceContainerLowest,
                                        shape = CircleShape
                                    )
                                    .padding(horizontal = 16.dp, vertical = 8.dp),
                                verticalAlignment = Alignment.CenterVertically
                            ) {
                                Checkbox(
                                    checked = selectedSongIds[song.id] ?: false,
                                    onCheckedChange = { isChecked -> selectedSongIds[song.id] = isChecked }
                                )
                                Spacer(Modifier.width(16.dp))
                                Column {
                                    Text(song.title, maxLines = 1, overflow = TextOverflow.Ellipsis)
                                    Text(song.artist, style = MaterialTheme.typography.bodySmall, maxLines = 1, overflow = TextOverflow.Ellipsis)
                                }
                            }
                        }
                    }
                }
            }
            Box(
                modifier = Modifier
                    .align(Alignment.BottomCenter)
                    .fillMaxWidth()
                    .height(30.dp)
                    .background(
                        brush = Brush.verticalGradient(
                            listOf(
                                Color.Transparent,
                                MaterialTheme.colorScheme.surface
                            )
                        )
                    )
            ) {

            }
        }
    }
}

@Composable
fun RenamePlaylistDialog(currentName: String, onDismiss: () -> Unit, onRename: (String) -> Unit) {
    var newName by remember { mutableStateOf(TextFieldValue(currentName)) }
    AlertDialog(
        onDismissRequest = onDismiss,
        title = { Text("Renamer Playlist") },
        text = {
            OutlinedTextField(
                value = newName,
                onValueChange = { newName = it },
                label = { Text("New name") },
                shape = CircleShape,
                singleLine = true,
                modifier = Modifier.fillMaxWidth()
            )
        },
        confirmButton = {
            Button(
                onClick = { if (newName.text.isNotBlank()) onRename(newName.text) },
                enabled = newName.text.isNotBlank() && newName.text != currentName
            ) { Text("Renombrar") }
        },
        dismissButton = { TextButton(onClick = onDismiss) { Text("Cancelar") } }
    )
}<|MERGE_RESOLUTION|>--- conflicted
+++ resolved
@@ -40,7 +40,6 @@
 import androidx.compose.material.icons.filled.PlayArrow
 import androidx.compose.material.icons.filled.RemoveCircleOutline
 import androidx.compose.material.icons.filled.Shuffle
-import androidx.compose.material.icons.filled.Tune
 import androidx.compose.material.icons.rounded.Add
 import androidx.compose.material.icons.rounded.Check
 import androidx.compose.material.icons.rounded.DragHandle
@@ -215,15 +214,6 @@
                     }
                 },
                 actions = {
-//                    FilledTonalIconButton(
-//                        colors = IconButtonDefaults.filledIconButtonColors(
-//                            containerColor = MaterialTheme.colorScheme.surfaceContainerHigh,
-//                            contentColor = MaterialTheme.colorScheme.onSurface
-//                        ),
-//                        onClick = {
-//                            navController.navigate(Screen.EditTransition.createRoute(playlistId))
-//                        }
-//                    ) { Icon(Icons.Filled.Tune, "Edit Transitions") }
                     FilledTonalIconButton(
                         colors = IconButtonDefaults.filledIconButtonColors(
                             containerColor = MaterialTheme.colorScheme.surfaceContainerHigh,
@@ -287,11 +277,7 @@
                     Button(
                         onClick = {
                             if (localReorderableSongs.isNotEmpty()) {
-<<<<<<< HEAD
-                                playerViewModel.playSongs(localReorderableSongs, localReorderableSongs.first(), currentPlaylist.name, currentPlaylist.id)
-=======
-                                playerViewModel.showAndPlaySong(localReorderableSongs.first(), localReorderableSongs, currentPlaylist.name)
->>>>>>> 5b8904ea
+                                playerViewModel.playSongs(localReorderableSongs, localReorderableSongs.first(), currentPlaylist.name)
                                 if (playerStableState.isShuffleEnabled) playerViewModel.toggleShuffle()
                             }
                         },
@@ -309,11 +295,7 @@
                         onClick = {
                             if (localReorderableSongs.isNotEmpty()) {
                                 if (!playerStableState.isShuffleEnabled) playerViewModel.toggleShuffle()
-<<<<<<< HEAD
-                                playerViewModel.playSongs(localReorderableSongs, localReorderableSongs.random(), currentPlaylist.name, currentPlaylist.id)
-=======
-                                playerViewModel.showAndPlaySong(localReorderableSongs.random(), localReorderableSongs, currentPlaylist.name)
->>>>>>> 5b8904ea
+                                playerViewModel.playSongs(localReorderableSongs, localReorderableSongs.random(), currentPlaylist.name)
                             }
                         },
                         modifier = Modifier
@@ -430,7 +412,6 @@
                                         }
                                         .clip(
                                             AbsoluteSmoothCornerShape(
-<<<<<<< HEAD
                                                 cornerRadiusTR = 22.dp,
                                                 smoothnessAsPercentTL = 60,
                                                 cornerRadiusTL = 22.dp,
@@ -438,29 +419,16 @@
                                                 cornerRadiusBR = 22.dp,
                                                 smoothnessAsPercentBL = 60,
                                                 cornerRadiusBL = 22.dp,
-=======
-                                                cornerRadiusTR = 18.dp,
-                                                smoothnessAsPercentTL = 60,
-                                                cornerRadiusTL = 18.dp,
-                                                smoothnessAsPercentTR = 60,
-                                                cornerRadiusBR = 18.dp,
-                                                smoothnessAsPercentBL = 60,
-                                                cornerRadiusBL = 18.dp,
->>>>>>> 5b8904ea
                                                 smoothnessAsPercentBR = 60
                                             )
                                         )
                                         .clickable {
-<<<<<<< HEAD
                                             playerViewModel.playSongs(
                                                 localReorderableSongs,
                                                 song,
                                                 currentPlaylist.name,
                                                 currentPlaylist.id
                                             )
-=======
-                                            playerViewModel.showAndPlaySong(song, localReorderableSongs, currentPlaylist.name)
->>>>>>> 5b8904ea
                                         },
                                     song = song,
                                     isCurrentSong = playerStableState.currentSong?.id == song.id,
