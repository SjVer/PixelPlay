package com.theveloper.pixelplay.presentation.components

import android.R
import androidx.compose.foundation.ExperimentalFoundationApi
import androidx.compose.foundation.LocalOverscrollConfiguration
import androidx.compose.foundation.background
import androidx.compose.foundation.clickable
import androidx.compose.foundation.horizontalScroll
import androidx.compose.foundation.layout.Arrangement
import androidx.compose.foundation.layout.Box
import androidx.compose.foundation.layout.Column
import androidx.compose.foundation.layout.Row
import androidx.compose.foundation.layout.Spacer
import androidx.compose.foundation.layout.fillMaxHeight
import androidx.compose.foundation.layout.fillMaxSize
import androidx.compose.foundation.layout.fillMaxWidth
import androidx.compose.foundation.layout.height
import androidx.compose.foundation.layout.padding
import androidx.compose.foundation.layout.size
import androidx.compose.foundation.layout.width
import androidx.compose.foundation.lazy.LazyColumn
import androidx.compose.foundation.lazy.items
import androidx.compose.foundation.lazy.rememberLazyListState
import androidx.compose.foundation.rememberScrollState
import androidx.compose.foundation.shape.CircleShape
import androidx.compose.foundation.shape.RoundedCornerShape
import androidx.compose.material.icons.Icons
import androidx.compose.material.icons.rounded.ArrowBack
import androidx.compose.material.icons.rounded.ChevronRight
import androidx.compose.material.icons.rounded.Done
import androidx.compose.material.icons.rounded.Folder
import androidx.compose.material.icons.rounded.FolderOff
import androidx.compose.material.icons.rounded.Home
import androidx.compose.material.icons.rounded.Refresh
import androidx.compose.material3.ExperimentalMaterial3Api
import androidx.compose.material3.ExtendedFloatingActionButton
import androidx.compose.material3.FilterChip
import androidx.compose.material3.HorizontalDivider
import androidx.compose.material3.Icon
import androidx.compose.material3.IconButton
import androidx.compose.material3.IconButtonDefaults
import androidx.compose.material3.MaterialTheme
import androidx.compose.material3.ModalBottomSheet
import androidx.compose.material3.RadioButton
import androidx.compose.material3.Scaffold
import androidx.compose.material3.Text
import androidx.compose.material3.rememberModalBottomSheetState
import androidx.compose.runtime.Composable
import androidx.compose.runtime.CompositionLocalProvider
import androidx.compose.runtime.LaunchedEffect
import androidx.compose.runtime.getValue
import androidx.compose.runtime.mutableStateOf
import androidx.compose.runtime.remember
import androidx.compose.runtime.setValue
import androidx.compose.ui.Alignment
import androidx.compose.ui.Modifier
import androidx.compose.ui.draw.clip
import androidx.compose.ui.graphics.Brush
import androidx.compose.ui.graphics.Color
import androidx.compose.ui.text.font.FontWeight
import androidx.compose.ui.text.style.TextAlign
import androidx.compose.ui.text.style.TextOverflow
import androidx.compose.ui.unit.dp
import com.theveloper.pixelplay.presentation.viewmodel.DirectoryEntry
import java.io.File

@OptIn(ExperimentalMaterial3Api::class)
@Composable
fun FileExplorerBottomSheet(
    currentPath: File,
    directoryChildren: List<DirectoryEntry>,
    smartViewEnabled: Boolean,
    isLoading: Boolean,
    isAtRoot: Boolean,
    rootDirectory: File,
    onNavigateTo: (File) -> Unit,
    onNavigateUp: () -> Unit,
    onNavigateHome: () -> Unit,
    onToggleAllowed: (File) -> Unit,
    onRefresh: () -> Unit,
    onSmartViewToggle: (Boolean) -> Unit,
    onDone: () -> Unit,
    onDismiss: () -> Unit
) {
    val sheetState = rememberModalBottomSheetState(skipPartiallyExpanded = true)

    ModalBottomSheet(
        containerColor = MaterialTheme.colorScheme.surfaceContainerLow,
        onDismissRequest = onDismiss,
        sheetState = sheetState
    ) {
        FileExplorerContent(
            currentPath = currentPath,
            directoryChildren = directoryChildren,
            smartViewEnabled = smartViewEnabled,
            isLoading = isLoading,
            isAtRoot = isAtRoot,
            rootDirectory = rootDirectory,
            onNavigateTo = onNavigateTo,
            onNavigateUp = onNavigateUp,
            onNavigateHome = onNavigateHome,
            onToggleAllowed = onToggleAllowed,
            onRefresh = onRefresh,
            onSmartViewToggle = onSmartViewToggle,
            onDone = onDone,
            modifier = Modifier.fillMaxHeight(0.9f)
        )
    }
}

@OptIn(ExperimentalMaterial3Api::class)
@Composable
fun FileExplorerContent(
    currentPath: File,
    directoryChildren: List<DirectoryEntry>,
    smartViewEnabled: Boolean,
    isLoading: Boolean,
    isAtRoot: Boolean,
    rootDirectory: File,
    onNavigateTo: (File) -> Unit,
    onNavigateUp: () -> Unit,
    onNavigateHome: () -> Unit,
    onToggleAllowed: (File) -> Unit,
    onRefresh: () -> Unit,
    onSmartViewToggle: (Boolean) -> Unit,
    onDone: () -> Unit,
    title: String = "Select music folders",
    leadingContent: @Composable (() -> Unit)? = null,
    modifier: Modifier = Modifier
) {
    val listState = rememberLazyListState()

    Scaffold(
        modifier = modifier,
        containerColor = MaterialTheme.colorScheme.surfaceContainerLow,
        floatingActionButton = {
            ExtendedFloatingActionButton(
                onClick = onDone,
                containerColor = MaterialTheme.colorScheme.primary,
                contentColor = MaterialTheme.colorScheme.onPrimary,
                shape = CircleShape,
            ) {
                Icon(
                    imageVector = Icons.Rounded.Done,
                    contentDescription = "Done",
                    tint = MaterialTheme.colorScheme.onPrimary
                )
                Spacer(modifier = Modifier.width(8.dp))
                Text(text = "Done")
            }
        }
    ) { innerPadding ->
        Column(
            modifier = Modifier
                .padding(top = innerPadding.calculateTopPadding())
                .fillMaxSize()
                .padding(horizontal = 20.dp),
            verticalArrangement = Arrangement.spacedBy(12.dp)
        ) {
            Row(
                modifier = Modifier.fillMaxWidth(),
                verticalAlignment = Alignment.CenterVertically,
                horizontalArrangement = Arrangement.SpaceBetween
            ) {
                Row(
                    horizontalArrangement = Arrangement.spacedBy(8.dp),
                    verticalAlignment = Alignment.CenterVertically
                ) {
                    leadingContent?.invoke()
                    Text(
                        text = title,
                        style = MaterialTheme.typography.titleMedium,
                        color = MaterialTheme.colorScheme.onSurface,
                        modifier = Modifier.padding(horizontal = 4.dp)
                    )
                }

                IconButton(onClick = onRefresh) {
                    Icon(
                        imageVector = Icons.Rounded.Refresh,
                        contentDescription = "Refresh",
                        tint = MaterialTheme.colorScheme.onSurfaceVariant
                    )
                }
            }

            Row(
                modifier = Modifier.fillMaxWidth(),
                horizontalArrangement = Arrangement.spacedBy(8.dp)
            ) {
                FilterChip(
                    selected = !smartViewEnabled,
                    onClick = { onSmartViewToggle(false) },
                    label = { Text("All folders") }
                )
                FilterChip(
                    selected = smartViewEnabled,
                    onClick = { onSmartViewToggle(true) },
                    label = { Text("Smart View (Beta)") }
                )
            }

            FileExplorerHeader(
                currentPath = currentPath,
                rootDirectory = rootDirectory,
                isAtRoot = isAtRoot,
                onNavigateUp = onNavigateUp,
                onNavigateHome = onNavigateHome,
                onNavigateTo = onNavigateTo,
                navigationEnabled = !smartViewEnabled
            )
            Box{
                AnimatedContent(
                    //modifier = Modifier.weight(1f),
                    targetState = Triple(currentPath, directoryChildren, isLoading),
                    label = "directory_content",
                    transitionSpec = {
                        fadeIn(animationSpec = tween(220)) togetherWith fadeOut(animationSpec = tween(200))
                    }
                ) { (_, children, loading) ->
                    when {
                        loading -> ExplorerLoadingState()

<<<<<<< HEAD
                        children.isEmpty() -> ExplorerEmptyState(text = "No subfolders here")

                        else -> {
                            LazyColumn(
                                modifier = Modifier.fillMaxHeight(),
                                verticalArrangement = Arrangement.spacedBy(10.dp)
                            ) {
                                items(children, key = { it.file.absolutePath }) { directoryEntry ->
                                    val isAllowed =
                                        remember(allowedDirectories, smartViewEnabled, directoryEntry) {
                                            isDirectorySelected(directoryEntry.file)
                                        }
                                    val displayCount = if (smartViewEnabled) {
                                        directoryEntry.directAudioCount
                                    } else {
                                        directoryEntry.totalAudioCount
                                    }

                                    FileExplorerItem(
                                        file = directoryEntry.file,
                                        audioCount = displayCount,
                                        displayName = directoryEntry.displayName,
                                        isAllowed = isAllowed,
                                        onNavigate = { onNavigateTo(directoryEntry.file) },
                                        onToggleAllowed = { onToggleAllowed(directoryEntry.file) }
                                    )
                                }
                                item { Spacer(modifier = Modifier.height(76.dp)) }
                            }
=======
            Box(modifier = Modifier.weight(1f)) {
                when {
                    isLoading -> ExplorerLoadingState()

                    directoryChildren.isEmpty() -> ExplorerEmptyState(text = "No subfolders here")

                    else -> {
                        LazyColumn(
                            modifier = Modifier.fillMaxSize(),
                            verticalArrangement = Arrangement.spacedBy(10.dp),
                            state = listState
                        ) {
                            items(directoryChildren, key = { it.file.absolutePath }) { directoryEntry ->
                                val displayCount = if (smartViewEnabled) {
                                    directoryEntry.directAudioCount
                                } else {
                                    directoryEntry.totalAudioCount
                                }

                                FileExplorerItem(
                                    file = directoryEntry.file,
                                    audioCount = displayCount,
                                    displayName = directoryEntry.displayName,
                                    isAllowed = directoryEntry.isSelected,
                                    onNavigate = { onNavigateTo(directoryEntry.file) },
                                    onToggleAllowed = { onToggleAllowed(directoryEntry.file) },
                                    navigationEnabled = !smartViewEnabled
                                )
                            }
                            item { Spacer(modifier = Modifier.height(76.dp)) }
>>>>>>> c7ad8cff
                        }
                    }
                }
                Box(
                    modifier = Modifier
                        .align(Alignment.BottomCenter)
                        .fillMaxWidth()
                        .height(30.dp)
                        .background(
                            brush = Brush.verticalGradient(
                                listOf(
                                    Color.Transparent,
                                    MaterialTheme.colorScheme.surfaceContainerLow
                                )
                            )
                        )
                ) {

                }
            }
        }
    }
}

@OptIn(ExperimentalFoundationApi::class)
@Composable
private fun FileExplorerHeader(
    currentPath: File,
    rootDirectory: File,
    isAtRoot: Boolean,
    onNavigateUp: () -> Unit,
    onNavigateHome: () -> Unit,
    onNavigateTo: (File) -> Unit,
    navigationEnabled: Boolean
 ) {
    val scrollState = rememberScrollState()
    val breadcrumbs by remember(currentPath, rootDirectory) {
        mutableStateOf(buildList {
            var cursor: File? = currentPath
            val rootPath = rootDirectory.path
            while (cursor != null) {
                add(cursor)
                if (cursor.path == rootPath) break
                cursor = cursor.parentFile
            }
            reverse()
        })
    }

    val rootLabel = remember(rootDirectory) {
        when (rootDirectory.name) {
            "0", "" -> "Internal storage"
            else -> rootDirectory.name
        }
    }

    Column(verticalArrangement = Arrangement.spacedBy(6.dp)) {
        Row(
            modifier = Modifier.fillMaxWidth(),
            verticalAlignment = Alignment.CenterVertically,
            horizontalArrangement = Arrangement.spacedBy(12.dp)
        ) {
            if (!isAtRoot && navigationEnabled) {
                IconButton(
                    onClick = onNavigateUp,
                    colors = IconButtonDefaults.iconButtonColors(
                        containerColor = MaterialTheme.colorScheme.secondaryContainer.copy(alpha = 0.45f)
                    )
                ) {
                    Icon(
                        imageVector = Icons.Rounded.ArrowBack,
                        contentDescription = "Navigate up",
                        tint = MaterialTheme.colorScheme.onSurface
                    )
                }
            }

            if (!isAtRoot) {
                LaunchedEffect(currentPath) {
                    scrollState.scrollTo(scrollState.maxValue)
                }

                //CompositionLocalProvider(LocalOverscrollConfiguration provides null) {
                    Row(
                        modifier = Modifier
                            .weight(1f)
                            .horizontalScroll(scrollState),
                        verticalAlignment = Alignment.CenterVertically,
                        horizontalArrangement = Arrangement.spacedBy(6.dp)
                    ) {
                        breadcrumbs.forEachIndexed { index, file ->
                            val isRoot = file.path == rootDirectory.path
                            val isLast = index == breadcrumbs.lastIndex
                            val label = if (isRoot) rootLabel else file.name.ifEmpty { file.path }

                            Row(
                                verticalAlignment = Alignment.CenterVertically,
                                horizontalArrangement = Arrangement.spacedBy(6.dp)
                            ) {
                                Row(
                                    verticalAlignment = Alignment.CenterVertically,
                                    modifier = Modifier
                                        .clip(CircleShape)
<<<<<<< HEAD
                                        .clickable(enabled = !isLast) {
=======
                                        .clickable(enabled = !isLast && navigationEnabled) {
>>>>>>> c7ad8cff
                                            if (isRoot) onNavigateHome() else onNavigateTo(file)
                                        }
                                        .background(
                                            color = if (isLast) {
                                                MaterialTheme.colorScheme.secondaryContainer.copy(
                                                    alpha = 0.5f
                                                )
                                            } else {
                                                MaterialTheme.colorScheme.surfaceContainerHigh
                                            },
                                            shape = CircleShape
                                        )
                                        .padding(horizontal = 10.dp, vertical = 6.dp)
                                ) {
                                    if (isRoot) {
                                        Icon(
                                            imageVector = Icons.Rounded.Home,
                                            contentDescription = "Go to root",
                                            tint = MaterialTheme.colorScheme.onSurfaceVariant,
                                            modifier = Modifier.padding(end = 4.dp)
                                        )
                                    }
                                    Text(
                                        text = label,
                                        style = MaterialTheme.typography.bodyMedium.copy(
                                            fontWeight = if (isLast) FontWeight.Bold else FontWeight.Normal
                                        ),
                                        color = if (isLast) {
                                            MaterialTheme.colorScheme.onSurface
                                        } else {
                                            MaterialTheme.colorScheme.onSurfaceVariant
                                        },
                                        maxLines = 1,
                                        overflow = TextOverflow.Ellipsis
                                    )
                                }

                                if (!isLast) {
                                    Icon(
                                        imageVector = Icons.Rounded.ChevronRight,
                                        contentDescription = null,
                                        tint = MaterialTheme.colorScheme.onSurfaceVariant
                                    )
                                }
                            }
                        }
                    }
                //}
            }
        }

        HorizontalDivider(color = MaterialTheme.colorScheme.outlineVariant.copy(alpha = 0.4f))
    }
}

@Composable
private fun ExplorerEmptyState(
    text: String,
    iconColor: Color = MaterialTheme.colorScheme.onSurfaceVariant
) {
    Column(
        modifier = Modifier
            .fillMaxWidth()
            .padding(vertical = 36.dp),
        verticalArrangement = Arrangement.Center,
        horizontalAlignment = Alignment.CenterHorizontally
    ) {
        Icon(
            imageVector = Icons.Rounded.FolderOff,
            contentDescription = null,
            tint = iconColor,
            modifier = Modifier.size(64.dp)
        )
        Spacer(modifier = Modifier.height(12.dp))
        Text(
            text = text,
            style = MaterialTheme.typography.bodyLarge,
            color = MaterialTheme.colorScheme.onSurfaceVariant,
            textAlign = TextAlign.Center
        )
    }
}

@Composable
private fun ExplorerLoadingState() {
    Column(
        modifier = Modifier
            .fillMaxWidth()
            .padding(vertical = 36.dp),
        verticalArrangement = Arrangement.Center,
        horizontalAlignment = Alignment.CenterHorizontally
    ) {
        androidx.compose.material3.CircularProgressIndicator()
        Spacer(modifier = Modifier.height(12.dp))
        Text(
            text = "Loading folders…",
            style = MaterialTheme.typography.bodyLarge,
            color = MaterialTheme.colorScheme.onSurfaceVariant,
            textAlign = TextAlign.Center
        )
    }
}

@Composable
private fun FileExplorerItem(
    file: File,
    audioCount: Int,
    displayName: String?,
    isAllowed: Boolean,
    onNavigate: () -> Unit,
    onToggleAllowed: () -> Unit,
    navigationEnabled: Boolean
) {
    val shape = RoundedCornerShape(18.dp)

    val containerColor = if (isAllowed) {
        MaterialTheme.colorScheme.primaryContainer
    } else {
        MaterialTheme.colorScheme.surfaceContainerHigh
    }

    val contentColor = if (isAllowed) {
        MaterialTheme.colorScheme.onPrimaryContainer
    } else {
        MaterialTheme.colorScheme.onSurface
    }

    val badgeColor = if (isAllowed) {
        MaterialTheme.colorScheme.onPrimaryContainer
    } else {
        MaterialTheme.colorScheme.secondary
    }

    Row(
        modifier = Modifier
            .fillMaxWidth()
            .clip(shape)
            .background(containerColor)
            .clickable(enabled = navigationEnabled) { onNavigate() }
            .padding(horizontal = 14.dp, vertical = 12.dp),
        verticalAlignment = Alignment.CenterVertically,
        horizontalArrangement = Arrangement.spacedBy(12.dp)
    ) {
        Box(
            modifier = Modifier
                .size(44.dp)
                .clip(shape)
                .background(containerColor),
            contentAlignment = Alignment.Center
        ) {
            Icon(
                imageVector = Icons.Rounded.Folder,
                contentDescription = null,
                tint = contentColor
            )
        }

        Column(modifier = Modifier.weight(1f)) {
            Text(
                text = displayName ?: file.name.ifEmpty { file.path },
                style = MaterialTheme.typography.titleMedium,
                color = contentColor,
                maxLines = 1,
                overflow = TextOverflow.Ellipsis
            )
            Text(
                text = file.absolutePath,
                style = MaterialTheme.typography.bodySmall,
                color = if (isAllowed) contentColor.copy(alpha = 0.7f) else MaterialTheme.colorScheme.onSurfaceVariant,
                maxLines = 1,
                overflow = TextOverflow.Ellipsis
            )
            Spacer(
                modifier = Modifier
                    .height(6.dp)
                    .fillMaxWidth()
            )
            Box(
                modifier = Modifier
                    .clip(RoundedCornerShape(10.dp))
                    .background(badgeColor.copy(alpha = 0.16f))
                    .padding(horizontal = 10.dp, vertical = 6.dp)
            ) {
                val displayCount = if (audioCount > 99) "99+" else audioCount.toString()
                Text(
                    text = if (audioCount == 1) "1 song" else "$displayCount songs",
                    style = MaterialTheme.typography.labelMedium,
                    color = badgeColor,
                    maxLines = 1,
                    overflow = TextOverflow.Ellipsis
                )
            }
        }

        if (navigationEnabled) {
            Icon(
                imageVector = Icons.Rounded.ChevronRight,
                contentDescription = null,
                tint = contentColor
            )
        } else {
            Spacer(modifier = Modifier.width(8.dp))
        }

        RadioButton(
            selected = isAllowed,
            onClick = onToggleAllowed,
            colors = androidx.compose.material3.RadioButtonDefaults.colors(
                selectedColor = MaterialTheme.colorScheme.onPrimaryContainer,
                unselectedColor = MaterialTheme.colorScheme.onSurfaceVariant
            )
        )
    }
}<|MERGE_RESOLUTION|>--- conflicted
+++ resolved
@@ -1,6 +1,11 @@
 package com.theveloper.pixelplay.presentation.components
 
 import android.R
+import androidx.compose.animation.AnimatedContent
+import androidx.compose.animation.core.tween
+import androidx.compose.animation.fadeIn
+import androidx.compose.animation.fadeOut
+import androidx.compose.animation.togetherWith
 import androidx.compose.foundation.ExperimentalFoundationApi
 import androidx.compose.foundation.LocalOverscrollConfiguration
 import androidx.compose.foundation.background
@@ -209,9 +214,10 @@
                 onNavigateTo = onNavigateTo,
                 navigationEnabled = !smartViewEnabled
             )
-            Box{
+            
+            // --- CONFLICT RESOLVED SECTION START ---
+            Box(modifier = Modifier.weight(1f)) {
                 AnimatedContent(
-                    //modifier = Modifier.weight(1f),
                     targetState = Triple(currentPath, directoryChildren, isLoading),
                     label = "directory_content",
                     transitionSpec = {
@@ -221,19 +227,15 @@
                     when {
                         loading -> ExplorerLoadingState()
 
-<<<<<<< HEAD
                         children.isEmpty() -> ExplorerEmptyState(text = "No subfolders here")
 
                         else -> {
                             LazyColumn(
-                                modifier = Modifier.fillMaxHeight(),
-                                verticalArrangement = Arrangement.spacedBy(10.dp)
+                                modifier = Modifier.fillMaxSize(),
+                                verticalArrangement = Arrangement.spacedBy(10.dp),
+                                state = listState
                             ) {
                                 items(children, key = { it.file.absolutePath }) { directoryEntry ->
-                                    val isAllowed =
-                                        remember(allowedDirectories, smartViewEnabled, directoryEntry) {
-                                            isDirectorySelected(directoryEntry.file)
-                                        }
                                     val displayCount = if (smartViewEnabled) {
                                         directoryEntry.directAudioCount
                                     } else {
@@ -244,45 +246,14 @@
                                         file = directoryEntry.file,
                                         audioCount = displayCount,
                                         displayName = directoryEntry.displayName,
-                                        isAllowed = isAllowed,
+                                        isAllowed = directoryEntry.isSelected,
                                         onNavigate = { onNavigateTo(directoryEntry.file) },
-                                        onToggleAllowed = { onToggleAllowed(directoryEntry.file) }
+                                        onToggleAllowed = { onToggleAllowed(directoryEntry.file) },
+                                        navigationEnabled = !smartViewEnabled
                                     )
                                 }
                                 item { Spacer(modifier = Modifier.height(76.dp)) }
                             }
-=======
-            Box(modifier = Modifier.weight(1f)) {
-                when {
-                    isLoading -> ExplorerLoadingState()
-
-                    directoryChildren.isEmpty() -> ExplorerEmptyState(text = "No subfolders here")
-
-                    else -> {
-                        LazyColumn(
-                            modifier = Modifier.fillMaxSize(),
-                            verticalArrangement = Arrangement.spacedBy(10.dp),
-                            state = listState
-                        ) {
-                            items(directoryChildren, key = { it.file.absolutePath }) { directoryEntry ->
-                                val displayCount = if (smartViewEnabled) {
-                                    directoryEntry.directAudioCount
-                                } else {
-                                    directoryEntry.totalAudioCount
-                                }
-
-                                FileExplorerItem(
-                                    file = directoryEntry.file,
-                                    audioCount = displayCount,
-                                    displayName = directoryEntry.displayName,
-                                    isAllowed = directoryEntry.isSelected,
-                                    onNavigate = { onNavigateTo(directoryEntry.file) },
-                                    onToggleAllowed = { onToggleAllowed(directoryEntry.file) },
-                                    navigationEnabled = !smartViewEnabled
-                                )
-                            }
-                            item { Spacer(modifier = Modifier.height(76.dp)) }
->>>>>>> c7ad8cff
                         }
                     }
                 }
@@ -299,11 +270,172 @@
                                 )
                             )
                         )
-                ) {
-
-                }
-            }
-        }
+                )
+            }
+            // --- CONFLICT RESOLVED SECTION END ---
+        }
+
+        HorizontalDivider(color = MaterialTheme.colorScheme.outlineVariant.copy(alpha = 0.4f))
+    }
+}
+
+@Composable
+private fun ExplorerEmptyState(
+    text: String,
+    iconColor: Color = MaterialTheme.colorScheme.onSurfaceVariant
+) {
+    Column(
+        modifier = Modifier
+            .fillMaxWidth()
+            .padding(vertical = 36.dp),
+        verticalArrangement = Arrangement.Center,
+        horizontalAlignment = Alignment.CenterHorizontally
+    ) {
+        Icon(
+            imageVector = Icons.Rounded.FolderOff,
+            contentDescription = null,
+            tint = iconColor,
+            modifier = Modifier.size(64.dp)
+        )
+        Spacer(modifier = Modifier.height(12.dp))
+        Text(
+            text = text,
+            style = MaterialTheme.typography.bodyLarge,
+            color = MaterialTheme.colorScheme.onSurfaceVariant,
+            textAlign = TextAlign.Center
+        )
+    }
+}
+
+@Composable
+private fun ExplorerLoadingState() {
+    Column(
+        modifier = Modifier
+            .fillMaxWidth()
+            .padding(vertical = 36.dp),
+        verticalArrangement = Arrangement.Center,
+        horizontalAlignment = Alignment.CenterHorizontally
+    ) {
+        androidx.compose.material3.CircularProgressIndicator()
+        Spacer(modifier = Modifier.height(12.dp))
+        Text(
+            text = "Loading folders…",
+            style = MaterialTheme.typography.bodyLarge,
+            color = MaterialTheme.colorScheme.onSurfaceVariant,
+            textAlign = TextAlign.Center
+        )
+    }
+}
+
+@Composable
+private fun FileExplorerItem(
+    file: File,
+    audioCount: Int,
+    displayName: String?,
+    isAllowed: Boolean,
+    onNavigate: () -> Unit,
+    onToggleAllowed: () -> Unit,
+    navigationEnabled: Boolean
+) {
+    val shape = RoundedCornerShape(18.dp)
+
+    val containerColor = if (isAllowed) {
+        MaterialTheme.colorScheme.primaryContainer
+    } else {
+        MaterialTheme.colorScheme.surfaceContainerHigh
+    }
+
+    val contentColor = if (isAllowed) {
+        MaterialTheme.colorScheme.onPrimaryContainer
+    } else {
+        MaterialTheme.colorScheme.onSurface
+    }
+
+    val badgeColor = if (isAllowed) {
+        MaterialTheme.colorScheme.onPrimaryContainer
+    } else {
+        MaterialTheme.colorScheme.secondary
+    }
+
+    Row(
+        modifier = Modifier
+            .fillMaxWidth()
+            .clip(shape)
+            .background(containerColor)
+            .clickable(enabled = navigationEnabled) { onNavigate() }
+            .padding(horizontal = 14.dp, vertical = 12.dp),
+        verticalAlignment = Alignment.CenterVertically,
+        horizontalArrangement = Arrangement.spacedBy(12.dp)
+    ) {
+        Box(
+            modifier = Modifier
+                .size(44.dp)
+                .clip(shape)
+                .background(containerColor),
+            contentAlignment = Alignment.Center
+        ) {
+            Icon(
+                imageVector = Icons.Rounded.Folder,
+                contentDescription = null,
+                tint = contentColor
+            )
+        }
+
+        Column(modifier = Modifier.weight(1f)) {
+            Text(
+                text = displayName ?: file.name.ifEmpty { file.path },
+                style = MaterialTheme.typography.titleMedium,
+                color = contentColor,
+                maxLines = 1,
+                overflow = TextOverflow.Ellipsis
+            )
+            Text(
+                text = file.absolutePath,
+                style = MaterialTheme.typography.bodySmall,
+                color = if (isAllowed) contentColor.copy(alpha = 0.7f) else MaterialTheme.colorScheme.onSurfaceVariant,
+                maxLines = 1,
+                overflow = TextOverflow.Ellipsis
+            )
+            Spacer(
+                modifier = Modifier
+                    .height(6.dp)
+                    .fillMaxWidth()
+            )
+            Box(
+                modifier = Modifier
+                    .clip(RoundedCornerShape(10.dp))
+                    .background(badgeColor.copy(alpha = 0.16f))
+                    .padding(horizontal = 10.dp, vertical = 6.dp)
+            ) {
+                val displayCount = if (audioCount > 99) "99+" else audioCount.toString()
+                Text(
+                    text = if (audioCount == 1) "1 song" else "$displayCount songs",
+                    style = MaterialTheme.typography.labelMedium,
+                    color = badgeColor,
+                    maxLines = 1,
+                    overflow = TextOverflow.Ellipsis
+                )
+            }
+        }
+
+        if (navigationEnabled) {
+            Icon(
+                imageVector = Icons.Rounded.ChevronRight,
+                contentDescription = null,
+                tint = contentColor
+            )
+        } else {
+            Spacer(modifier = Modifier.width(8.dp))
+        }
+
+        RadioButton(
+            selected = isAllowed,
+            onClick = onToggleAllowed,
+            colors = androidx.compose.material3.RadioButtonDefaults.colors(
+                selectedColor = MaterialTheme.colorScheme.onPrimaryContainer,
+                unselectedColor = MaterialTheme.colorScheme.onSurfaceVariant
+            )
+        )
     }
 }
 
@@ -386,11 +518,7 @@
                                     verticalAlignment = Alignment.CenterVertically,
                                     modifier = Modifier
                                         .clip(CircleShape)
-<<<<<<< HEAD
-                                        .clickable(enabled = !isLast) {
-=======
                                         .clickable(enabled = !isLast && navigationEnabled) {
->>>>>>> c7ad8cff
                                             if (isRoot) onNavigateHome() else onNavigateTo(file)
                                         }
                                         .background(
@@ -444,164 +572,4 @@
 
         HorizontalDivider(color = MaterialTheme.colorScheme.outlineVariant.copy(alpha = 0.4f))
     }
-}
-
-@Composable
-private fun ExplorerEmptyState(
-    text: String,
-    iconColor: Color = MaterialTheme.colorScheme.onSurfaceVariant
-) {
-    Column(
-        modifier = Modifier
-            .fillMaxWidth()
-            .padding(vertical = 36.dp),
-        verticalArrangement = Arrangement.Center,
-        horizontalAlignment = Alignment.CenterHorizontally
-    ) {
-        Icon(
-            imageVector = Icons.Rounded.FolderOff,
-            contentDescription = null,
-            tint = iconColor,
-            modifier = Modifier.size(64.dp)
-        )
-        Spacer(modifier = Modifier.height(12.dp))
-        Text(
-            text = text,
-            style = MaterialTheme.typography.bodyLarge,
-            color = MaterialTheme.colorScheme.onSurfaceVariant,
-            textAlign = TextAlign.Center
-        )
-    }
-}
-
-@Composable
-private fun ExplorerLoadingState() {
-    Column(
-        modifier = Modifier
-            .fillMaxWidth()
-            .padding(vertical = 36.dp),
-        verticalArrangement = Arrangement.Center,
-        horizontalAlignment = Alignment.CenterHorizontally
-    ) {
-        androidx.compose.material3.CircularProgressIndicator()
-        Spacer(modifier = Modifier.height(12.dp))
-        Text(
-            text = "Loading folders…",
-            style = MaterialTheme.typography.bodyLarge,
-            color = MaterialTheme.colorScheme.onSurfaceVariant,
-            textAlign = TextAlign.Center
-        )
-    }
-}
-
-@Composable
-private fun FileExplorerItem(
-    file: File,
-    audioCount: Int,
-    displayName: String?,
-    isAllowed: Boolean,
-    onNavigate: () -> Unit,
-    onToggleAllowed: () -> Unit,
-    navigationEnabled: Boolean
-) {
-    val shape = RoundedCornerShape(18.dp)
-
-    val containerColor = if (isAllowed) {
-        MaterialTheme.colorScheme.primaryContainer
-    } else {
-        MaterialTheme.colorScheme.surfaceContainerHigh
-    }
-
-    val contentColor = if (isAllowed) {
-        MaterialTheme.colorScheme.onPrimaryContainer
-    } else {
-        MaterialTheme.colorScheme.onSurface
-    }
-
-    val badgeColor = if (isAllowed) {
-        MaterialTheme.colorScheme.onPrimaryContainer
-    } else {
-        MaterialTheme.colorScheme.secondary
-    }
-
-    Row(
-        modifier = Modifier
-            .fillMaxWidth()
-            .clip(shape)
-            .background(containerColor)
-            .clickable(enabled = navigationEnabled) { onNavigate() }
-            .padding(horizontal = 14.dp, vertical = 12.dp),
-        verticalAlignment = Alignment.CenterVertically,
-        horizontalArrangement = Arrangement.spacedBy(12.dp)
-    ) {
-        Box(
-            modifier = Modifier
-                .size(44.dp)
-                .clip(shape)
-                .background(containerColor),
-            contentAlignment = Alignment.Center
-        ) {
-            Icon(
-                imageVector = Icons.Rounded.Folder,
-                contentDescription = null,
-                tint = contentColor
-            )
-        }
-
-        Column(modifier = Modifier.weight(1f)) {
-            Text(
-                text = displayName ?: file.name.ifEmpty { file.path },
-                style = MaterialTheme.typography.titleMedium,
-                color = contentColor,
-                maxLines = 1,
-                overflow = TextOverflow.Ellipsis
-            )
-            Text(
-                text = file.absolutePath,
-                style = MaterialTheme.typography.bodySmall,
-                color = if (isAllowed) contentColor.copy(alpha = 0.7f) else MaterialTheme.colorScheme.onSurfaceVariant,
-                maxLines = 1,
-                overflow = TextOverflow.Ellipsis
-            )
-            Spacer(
-                modifier = Modifier
-                    .height(6.dp)
-                    .fillMaxWidth()
-            )
-            Box(
-                modifier = Modifier
-                    .clip(RoundedCornerShape(10.dp))
-                    .background(badgeColor.copy(alpha = 0.16f))
-                    .padding(horizontal = 10.dp, vertical = 6.dp)
-            ) {
-                val displayCount = if (audioCount > 99) "99+" else audioCount.toString()
-                Text(
-                    text = if (audioCount == 1) "1 song" else "$displayCount songs",
-                    style = MaterialTheme.typography.labelMedium,
-                    color = badgeColor,
-                    maxLines = 1,
-                    overflow = TextOverflow.Ellipsis
-                )
-            }
-        }
-
-        if (navigationEnabled) {
-            Icon(
-                imageVector = Icons.Rounded.ChevronRight,
-                contentDescription = null,
-                tint = contentColor
-            )
-        } else {
-            Spacer(modifier = Modifier.width(8.dp))
-        }
-
-        RadioButton(
-            selected = isAllowed,
-            onClick = onToggleAllowed,
-            colors = androidx.compose.material3.RadioButtonDefaults.colors(
-                selectedColor = MaterialTheme.colorScheme.onPrimaryContainer,
-                unselectedColor = MaterialTheme.colorScheme.onSurfaceVariant
-            )
-        )
-    }
 }