package com.theveloper.pixelplay.presentation.screens

import android.os.Trace
import androidx.compose.animation.ExperimentalAnimationApi
import androidx.compose.animation.core.Animatable
import androidx.compose.animation.core.FastOutSlowInEasing
import androidx.compose.animation.core.animateDpAsState
import androidx.compose.animation.core.animateFloat
import androidx.compose.animation.core.animateFloatAsState
import androidx.compose.animation.core.keyframes
import androidx.compose.animation.core.tween
import androidx.compose.animation.core.updateTransition
import androidx.compose.foundation.ExperimentalFoundationApi
import androidx.compose.foundation.background
import androidx.compose.foundation.clickable
import androidx.compose.foundation.isSystemInDarkTheme
import androidx.compose.foundation.layout.Arrangement
import androidx.compose.foundation.layout.Box
import androidx.compose.foundation.layout.Column
import androidx.compose.foundation.layout.PaddingValues
import androidx.compose.foundation.layout.Row
import androidx.compose.foundation.layout.Spacer
import androidx.compose.foundation.layout.aspectRatio
import androidx.compose.foundation.layout.fillMaxSize
import androidx.compose.foundation.layout.fillMaxWidth
import androidx.compose.foundation.layout.height
import androidx.compose.foundation.layout.padding
import androidx.compose.foundation.layout.size
import androidx.compose.foundation.layout.width
import androidx.compose.foundation.lazy.LazyColumn
import androidx.compose.foundation.lazy.grid.GridCells
import androidx.compose.foundation.lazy.grid.GridItemSpan
import androidx.compose.foundation.lazy.grid.LazyVerticalGrid
import androidx.compose.foundation.lazy.grid.items
import androidx.compose.foundation.lazy.grid.rememberLazyGridState
import androidx.compose.foundation.lazy.items
import androidx.compose.foundation.lazy.rememberLazyListState
import androidx.compose.foundation.pager.HorizontalPager
import androidx.compose.foundation.pager.rememberPagerState
import androidx.compose.foundation.shape.CircleShape
import androidx.compose.foundation.shape.RoundedCornerShape
import androidx.compose.material.icons.Icons
import androidx.compose.material.icons.automirrored.filled.QueueMusic
import androidx.compose.material.icons.filled.Album
import androidx.compose.material.icons.filled.Edit
import androidx.compose.material.icons.filled.FavoriteBorder
import androidx.compose.material.icons.filled.PlaylistAdd
import androidx.compose.material.icons.rounded.MoreVert
import androidx.compose.material.icons.rounded.Person
import androidx.compose.material.icons.rounded.PlaylistPlay
import androidx.compose.material.icons.rounded.Schedule
import androidx.compose.material3.BasicAlertDialog
import androidx.compose.material3.Button
import androidx.compose.material3.ButtonDefaults
import androidx.compose.material3.Card
import androidx.compose.material3.CardDefaults
import androidx.compose.material3.CircularProgressIndicator
import androidx.compose.material3.ExperimentalMaterial3Api
import androidx.compose.material3.ExperimentalMaterial3ExpressiveApi
import androidx.compose.material3.FilledTonalIconButton
import androidx.compose.material3.Icon
import androidx.compose.material3.IconButton
import androidx.compose.material3.IconButtonDefaults
import androidx.compose.material3.MaterialTheme
import androidx.compose.material3.OutlinedTextField
import androidx.compose.material3.Scaffold
import androidx.compose.material3.ScrollableTabRow
import androidx.compose.material3.Surface
import androidx.compose.material3.Tab
import androidx.compose.material3.TabRowDefaults
import androidx.compose.material3.TabRowDefaults.tabIndicatorOffset
import androidx.compose.material3.Text
import androidx.compose.material3.TextButton
import androidx.compose.material3.TopAppBar
import androidx.compose.material3.TopAppBarDefaults
import androidx.compose.runtime.Composable
import androidx.compose.runtime.LaunchedEffect
import androidx.compose.runtime.collectAsState
import androidx.compose.runtime.derivedStateOf
import androidx.compose.runtime.getValue
import androidx.compose.runtime.mutableStateOf
import androidx.compose.runtime.remember
import androidx.compose.runtime.rememberCoroutineScope
import androidx.compose.runtime.setValue
import androidx.compose.runtime.derivedStateOf
import androidx.compose.runtime.key
import androidx.compose.runtime.snapshotFlow
import androidx.compose.ui.Alignment
import androidx.compose.ui.Modifier
import androidx.compose.ui.draw.clip
import androidx.compose.ui.draw.shadow
import androidx.compose.ui.graphics.Brush
import androidx.compose.ui.graphics.Color
import androidx.compose.ui.graphics.graphicsLayer
import androidx.compose.ui.layout.ContentScale
import androidx.compose.ui.platform.LocalContext
import androidx.compose.ui.res.painterResource
import androidx.compose.ui.text.font.FontWeight
import androidx.compose.ui.text.style.TextAlign
import androidx.compose.ui.text.style.TextOverflow
import androidx.compose.ui.unit.Dp
import androidx.compose.ui.unit.dp
import androidx.compose.ui.unit.sp
import androidx.hilt.navigation.compose.hiltViewModel
import androidx.media3.common.util.UnstableApi
import androidx.navigation.NavController
import coil.compose.AsyncImagePainter
import coil.imageLoader
import coil.request.ImageRequest
import coil.size.Size
import com.theveloper.pixelplay.R
import com.theveloper.pixelplay.data.model.Album
import com.theveloper.pixelplay.data.model.Artist
import com.theveloper.pixelplay.data.model.MusicFolder
import com.theveloper.pixelplay.data.model.Playlist
import com.theveloper.pixelplay.data.model.Song
import com.theveloper.pixelplay.data.model.SortOption
import com.theveloper.pixelplay.data.model.LibraryTabId
import com.theveloper.pixelplay.data.model.toLibraryTabIdOrNull
import com.theveloper.pixelplay.presentation.components.LibrarySortBottomSheet
import com.theveloper.pixelplay.presentation.components.ShimmerBox // Added import for ShimmerBox
// import com.theveloper.pixelplay.presentation.components.InfiniteGridHandler // Removed
// import com.theveloper.pixelplay.presentation.components.InfiniteListHandler // Removed
import com.theveloper.pixelplay.presentation.components.MiniPlayerHeight
import com.theveloper.pixelplay.presentation.components.NavBarContentHeight
import com.theveloper.pixelplay.presentation.components.SmartImage
import androidx.compose.foundation.layout.WindowInsets
import androidx.compose.foundation.layout.navigationBars
import androidx.compose.foundation.layout.asPaddingValues
import com.theveloper.pixelplay.presentation.components.AiPlaylistSheet
import com.theveloper.pixelplay.presentation.components.PlaylistArtCollage
import com.theveloper.pixelplay.presentation.components.ReorderTabsSheet
import com.theveloper.pixelplay.presentation.components.SongInfoBottomSheet
import com.theveloper.pixelplay.presentation.components.subcomps.LibraryActionRow
import com.theveloper.pixelplay.presentation.components.subcomps.SineWaveLine
import com.theveloper.pixelplay.presentation.navigation.Screen
import com.theveloper.pixelplay.presentation.library.LibraryTabId
import com.theveloper.pixelplay.presentation.viewmodel.ColorSchemePair
import com.theveloper.pixelplay.presentation.viewmodel.PlayerUiState
import com.theveloper.pixelplay.presentation.viewmodel.PlayerViewModel
import com.theveloper.pixelplay.presentation.viewmodel.StablePlayerState
import com.theveloper.pixelplay.presentation.viewmodel.PlaylistUiState
import com.theveloper.pixelplay.presentation.viewmodel.PlaylistViewModel
import com.theveloper.pixelplay.presentation.screens.TabAnimation
import com.theveloper.pixelplay.utils.formatDuration
import com.google.accompanist.permissions.rememberPermissionState
import android.content.Intent
import android.os.Build
import android.os.Environment
import android.provider.Settings
import androidx.activity.compose.rememberLauncherForActivityResult
import androidx.activity.result.contract.ActivityResultContracts
import androidx.annotation.RequiresApi
import androidx.compose.animation.AnimatedContent
import androidx.compose.animation.fadeIn
import androidx.compose.animation.fadeOut
import androidx.compose.animation.slideInHorizontally
import androidx.compose.animation.slideOutHorizontally
import androidx.compose.animation.togetherWith
import com.google.accompanist.permissions.ExperimentalPermissionsApi
import com.google.accompanist.permissions.isGranted
import kotlinx.collections.immutable.ImmutableList
import kotlinx.collections.immutable.persistentListOf
import kotlinx.collections.immutable.toImmutableList
import kotlinx.coroutines.flow.StateFlow
import kotlinx.coroutines.flow.distinctUntilChanged
import kotlinx.coroutines.flow.map
import kotlinx.coroutines.launch
import racra.compose.smooth_corner_rect_library.AbsoluteSmoothCornerShape
import androidx.compose.material.icons.filled.AutoAwesome
import androidx.compose.material3.FilledIconButton
import androidx.compose.material3.FilledTonalButton
import androidx.compose.material3.HorizontalDivider
import com.theveloper.pixelplay.presentation.components.subcomps.PlayingEqIcon
import com.theveloper.pixelplay.ui.theme.ExpTitleTypography
import com.theveloper.pixelplay.ui.theme.GoogleSansRounded
import com.theveloper.pixelplay.ui.theme.MontserratFamily

val ListExtraBottomGap = 30.dp
val PlayerSheetCollapsedCornerRadius = 32.dp

@RequiresApi(Build.VERSION_CODES.R)
@OptIn(ExperimentalPermissionsApi::class, ExperimentalMaterial3Api::class)
@androidx.annotation.OptIn(UnstableApi::class)
@Composable
fun LibraryScreen(
    navController: NavController,
    playerViewModel: PlayerViewModel = hiltViewModel(),
    playlistViewModel: PlaylistViewModel = hiltViewModel()
) {
    // La recolección de estados de alto nivel se mantiene mínima.
    val favoriteIds by playerViewModel.favoriteSongIds.collectAsState() // Reintroducir favoriteIds aquí
    val scope = rememberCoroutineScope() // Mantener si se usa para acciones de UI

    var showSongInfoBottomSheet by remember { mutableStateOf(false) }
    val selectedSongForInfo by playerViewModel.selectedSongForInfo.collectAsState()
<<<<<<< HEAD
    val tabTitles by playerViewModel.libraryTabsFlow.collectAsState()
    val pagerState = rememberPagerState(initialPage = lastTabIndex) { tabTitles.size }
    val currentTabId by playerViewModel.currentLibraryTabId.collectAsState()
    val isSortSheetVisible by playerViewModel.isSortingSheetVisible.collectAsState()
=======
    val tabIds by playerViewModel.libraryTabsFlow.collectAsState()
    val currentTabId by playerViewModel.currentLibraryTabId.collectAsState()
    val pagerState = rememberPagerState(
        initialPage = tabIds.indexOf(currentTabId).takeIf { it >= 0 } ?: 0
    ) { tabIds.size }
>>>>>>> 562de25a
    var showCreatePlaylistDialog by remember { mutableStateOf(false) }
    var showReorderTabsSheet by remember { mutableStateOf(false) }

    val stableOnMoreOptionsClick: (Song) -> Unit = remember {
        { song ->
            playerViewModel.selectSongForInfo(song)
            showSongInfoBottomSheet = true
        }
    }

    // La lógica de carga diferida (lazy loading) se mantiene.
    LaunchedEffect(tabIds, currentTabId) {
        val targetIndex = tabIds.indexOf(currentTabId).takeIf { it >= 0 } ?: 0
        if (pagerState.currentPage != targetIndex && targetIndex in 0 until pagerState.pageCount) {
            pagerState.scrollToPage(targetIndex)
        }
    }

    LaunchedEffect(pagerState, tabIds) {
        snapshotFlow { pagerState.currentPage }
            .collect { page ->
                tabIds.getOrNull(page)?.let { tabId ->
                    Trace.beginSection("LibraryScreen.PageChangeTabLoad")
                    playerViewModel.onLibraryTabSelected(tabId)
                    Trace.endSection()
                }
            }
    }

    val fabState by remember { derivedStateOf { pagerState.currentPage } } // UI sin cambios
    val transition = updateTransition(targetState = fabState, label = "Action Button Icon Transition") // UI sin cambios

    val systemNavBarInset = WindowInsets.navigationBars.asPaddingValues().calculateBottomPadding()
    val bottomBarHeightDp = NavBarContentHeight + systemNavBarInset

    val dm = isSystemInDarkTheme()

    val iconRotation by transition.animateFloat(
        label = "Action Button Icon Rotation",
        transitionSpec = {
            tween(durationMillis = 300, easing = FastOutSlowInEasing)
        }
    ) { page ->
<<<<<<< HEAD
        when (tabTitles.getOrNull(page)?.toLibraryTabIdOrNull()) {
            LibraryTabId.PLAYLISTS -> 0f // Playlist icon (PlaylistAdd) usually doesn't rotate
=======
        when (tabIds.getOrNull(page)) {
            LibraryTabId.Playlists -> 0f // Playlist icon (PlaylistAdd) usually doesn't rotate
>>>>>>> 562de25a
            else -> 360f // Shuffle icon animates
        }
    }

    val gradientColorsDark = listOf(
        MaterialTheme.colorScheme.primaryContainer.copy(alpha = 0.5f),
        Color.Transparent
    ).toImmutableList()

    val gradientColorsLight = listOf(
        MaterialTheme.colorScheme.onPrimaryContainer.copy(alpha = 0.2f),
        Color.Transparent
    ).toImmutableList()

    val gradientColors = if (dm) gradientColorsDark else gradientColorsLight

    val gradientBrush = remember(gradientColors) {
        Brush.verticalGradient(colors = gradientColors)
    }

    Scaffold(
        modifier = Modifier.background(brush = gradientBrush),
        topBar = {
            TopAppBar(
                title = {
                    Text(
                        modifier = Modifier.padding(start = 8.dp),
                        text = "Library",
                        fontFamily = GoogleSansRounded,
                        //style = ExpTitleTypography.titleMedium,
                        fontWeight = FontWeight.ExtraBold,
                        color = MaterialTheme.colorScheme.primary,
                        fontSize = 40.sp,
                        letterSpacing = 1.sp
                    )
                },
                actions = {
                    FilledIconButton(
                        modifier = Modifier.padding(end = 14.dp),
                        colors = IconButtonDefaults.filledIconButtonColors(
                            containerColor = MaterialTheme.colorScheme.primaryContainer,
                            contentColor = MaterialTheme.colorScheme.onPrimaryContainer
                        ),
                        onClick = {
                            navController.navigate(Screen.Settings.route)
                        }
                    ) {
                        Icon(
                            painter = painterResource(R.drawable.rounded_settings_24),
                            contentDescription = "Ajustes"
                        )
                    }
//                    FilledTonalIconButton(
//                        modifier = Modifier.padding(end = 14.dp),
//                        onClick = { /* TODO: User profile action */ },
//                        colors = IconButtonDefaults.filledTonalIconButtonColors(
//                            containerColor = MaterialTheme.colorScheme.onPrimary.copy(alpha = 0.8f),
//                        )
//                    ) {
//                        Icon(
//                            imageVector = Icons.Rounded.Person,
//                            contentDescription = "User Profile",
//                            tint = MaterialTheme.colorScheme.primary
//                        )
//                    }
                },
                colors = TopAppBarDefaults.topAppBarColors(
                    containerColor = gradientColors[0]
                )
            )
        }
    ) { innerScaffoldPadding ->
        Box( // Box para permitir superposición del indicador de carga
            modifier = Modifier
                .padding(top = innerScaffoldPadding.calculateTopPadding())
                .fillMaxSize()
        ) {
            Column(
                modifier = Modifier
                    // .padding(innerScaffoldPadding) // El padding ya está en el Box contenedor
                    .background(brush = Brush.verticalGradient(gradientColors))
                    .fillMaxSize()
            ) {
                ScrollableTabRow(
                    selectedTabIndex = pagerState.currentPage,
                    containerColor = Color.Transparent,
                    edgePadding = 12.dp,
                    indicator = { tabPositions ->
                        if (pagerState.currentPage < tabPositions.size) {
                            TabRowDefaults.PrimaryIndicator(
                                modifier = Modifier.tabIndicatorOffset(tabPositions[pagerState.currentPage]),
                                height = 3.dp,
                                color = MaterialTheme.colorScheme.primary
                            )
                        }
                    },
                    divider = {}
                ) {
<<<<<<< HEAD
                    tabTitles.forEachIndexed { index, rawId ->
                        val tabId = rawId.toLibraryTabIdOrNull() ?: LibraryTabId.SONGS
                        TabAnimation(
                            index = index,
                            title = tabId.storageKey,
=======
                    tabIds.forEachIndexed { index, tabId ->
                        TabAnimation(
                            index = index,
                            title = tabId.label,
>>>>>>> 562de25a
                            selectedIndex = pagerState.currentPage,
                            onClick = { scope.launch { pagerState.animateScrollToPage(index) } }
                        ) {
                            Text(
<<<<<<< HEAD
                                text = tabId.title,
=======
                                text = tabId.label,
>>>>>>> 562de25a
                                style = MaterialTheme.typography.labelLarge,
                                fontWeight = if (pagerState.currentPage == index) FontWeight.Bold else FontWeight.Medium
                            )
                        }
                    }
                    TabAnimation(
//                        modifier = Modifier.aspectRatio(1f),
                        index = -1, // A non-matching index to keep it unselected
                        title = "Edit",
                        selectedIndex = pagerState.currentPage,
                        onClick = { showReorderTabsSheet = true }
                    ) {
                        Icon(
                            Icons.Default.Edit,
                            contentDescription = "Reorder tabs",
                            tint = MaterialTheme.colorScheme.onSurface.copy(alpha = 0.9f)
                        )
                    }
                }

                Surface(
                    modifier = Modifier
                        .fillMaxSize()
                        .padding(horizontal = 8.dp, vertical = 0.dp), // Added vertical padding
                    color = MaterialTheme.colorScheme.surface,
                    shape = AbsoluteSmoothCornerShape(
                        cornerRadiusTL = 34.dp,
                        smoothnessAsPercentBL = 60,
                        cornerRadiusBL = 0.dp,
                        smoothnessAsPercentBR = 60,
                        cornerRadiusBR = 0.dp,
                        smoothnessAsPercentTR = 60,
                        cornerRadiusTR = 34.dp,
                        smoothnessAsPercentTL = 60
                    )
                    // shape = AbsoluteSmoothCornerShape(cornerRadiusTL = 24.dp, smoothnessAsPercentTR = 60, /*...*/) // Your custom shape
                ) {
                    Column(Modifier.fillMaxSize()) {
                        val availableSortOptions by playerViewModel.availableSortOptions.collectAsState()
<<<<<<< HEAD
                        val sanitizedSortOptions = remember(availableSortOptions, currentTabId) {
                            val cleaned = availableSortOptions.filterIsInstance<SortOption>()
                            val ensured = if (cleaned.any { option ->
                                    option.storageKey == currentTabId.defaultSort.storageKey
                                }
                            ) {
                                cleaned
                            } else {
                                buildList {
                                    add(currentTabId.defaultSort)
                                    addAll(cleaned)
                                }
                            }
=======
                        val currentSortOptionFromPlayer by playerViewModel.currentSortOption.collectAsState()
>>>>>>> 562de25a

                            val distinctByKey = ensured.distinctBy { it.storageKey }
                            if (distinctByKey.isNotEmpty()) distinctByKey else listOf(currentTabId.defaultSort)
                        }
                        val playerUiState by playerViewModel.playerUiState.collectAsState()
                        val playlistUiState by playlistViewModel.uiState.collectAsState()

                        val currentSelectedSortOption: SortOption? = when (currentTabId) {
                            LibraryTabId.SONGS -> playerUiState.currentSongSortOption
                            LibraryTabId.ALBUMS -> playerUiState.currentAlbumSortOption
                            LibraryTabId.ARTISTS -> playerUiState.currentArtistSortOption
                            LibraryTabId.PLAYLISTS -> playlistUiState.currentPlaylistSortOption
                            LibraryTabId.LIKED -> playerUiState.currentFavoriteSortOption
                            LibraryTabId.FOLDERS -> playerUiState.currentFolderSortOption
                        }

<<<<<<< HEAD
                        val onSortOptionChanged: (SortOption) -> Unit = remember(playerViewModel, playlistViewModel, currentTabId) {
                            { option ->
                                when (currentTabId) {
                                    LibraryTabId.SONGS -> playerViewModel.sortSongs(option)
                                    LibraryTabId.ALBUMS -> playerViewModel.sortAlbums(option)
                                    LibraryTabId.ARTISTS -> playerViewModel.sortArtists(option)
                                    LibraryTabId.PLAYLISTS -> playlistViewModel.sortPlaylists(option)
                                    LibraryTabId.LIKED -> playerViewModel.sortFavoriteSongs(option)
                                    LibraryTabId.FOLDERS -> playerViewModel.sortFolders(option)
=======
                        val isSortingVisible by playerViewModel.isSortingVisible.collectAsState()

                        val selectedSortOption = when (currentTabId) {
                            LibraryTabId.Playlists -> playlistSortOption
                            else -> currentSortOptionFromPlayer ?: availableSortOptions.firstOrNull() ?: SortOption.SongTitleAZ
                        }

                        val onSortOptionChanged: (SortOption) -> Unit = remember(playerViewModel, playlistViewModel, currentTabId) {
                            { option ->
                                val handled = playerViewModel.selectSort(option)
                                if (!handled && currentTabId == LibraryTabId.Playlists) {
                                    playlistViewModel.sortPlaylists(option)
                                    playerViewModel.hideSorting()
>>>>>>> 562de25a
                                }
                            }
                        }

                        LibraryActionRow(
                            modifier = Modifier.padding(
                                top = 10.dp,
                                start = 10.dp,
                                end = 10.dp
                            ),
                            currentPage = pagerState.currentPage,
                            onMainActionClick = {
<<<<<<< HEAD
                                when (tabTitles.getOrNull(pagerState.currentPage)?.toLibraryTabIdOrNull()) {
                                    LibraryTabId.PLAYLISTS -> showCreatePlaylistDialog = true
                                    LibraryTabId.LIKED -> playerViewModel.shuffleFavoriteSongs()
=======
                                when (currentTabId) {
                                    LibraryTabId.Playlists -> showCreatePlaylistDialog = true
                                    LibraryTabId.Liked -> playerViewModel.shuffleFavoriteSongs()
>>>>>>> 562de25a
                                    else -> playerViewModel.shuffleAllSongs()
                                }
                            },
                            iconRotation = iconRotation,
<<<<<<< HEAD
                            showSortButton = sanitizedSortOptions.isNotEmpty(),
                            onSortClick = { playerViewModel.showSortingSheet() },
                            isPlaylistTab = currentTabId == LibraryTabId.PLAYLISTS,
                            isFoldersTab = currentTabId == LibraryTabId.FOLDERS,
=======
                            showSortButton = availableSortOptions.isNotEmpty(),
                            onSortIconClick = { playerViewModel.showSorting() },
                            showSortMenu = isSortingVisible,
                            onDismissSortMenu = { playerViewModel.hideSorting() },
                            currentSortOptionsForTab = availableSortOptions,
                            selectedSortOption = selectedSortOption,
                            onSortOptionSelected = onSortOptionChanged,
                            isPlaylistTab = currentTabId == LibraryTabId.Playlists,
                            isFoldersTab = currentTabId == LibraryTabId.Folders,
>>>>>>> 562de25a
                            onGenerateWithAiClick = { playerViewModel.showAiPlaylistSheet() },
                            onFilterClick = { playerViewModel.toggleFolderFilter() },
                            currentFolder = playerUiState.currentFolder,
                            onFolderClick = { playerViewModel.navigateToFolder(it) },
                            onNavigateBack = { playerViewModel.navigateBackFolder() }
                        )

                        if (isSortSheetVisible && sanitizedSortOptions.isNotEmpty()) {
                            val currentSelectionKey = currentSelectedSortOption?.storageKey
                            val selectedOptionForSheet = sanitizedSortOptions.firstOrNull { option ->
                                option.storageKey == currentSelectionKey
                            }
                                ?: sanitizedSortOptions.firstOrNull { option ->
                                    option.storageKey == currentTabId.defaultSort.storageKey
                                }
                                ?: sanitizedSortOptions.first()

                            LibrarySortBottomSheet(
                                title = "Sort by",
                                options = sanitizedSortOptions,
                                selectedOption = selectedOptionForSheet,
                                onDismiss = { playerViewModel.hideSortingSheet() },
                                onOptionSelected = { option ->
                                    onSortOptionChanged(option)
                                    playerViewModel.hideSortingSheet()
                                }
                            )
                        }

                        HorizontalPager(
                            state = pagerState,
                            modifier = Modifier
                                .fillMaxSize()
                                .padding(top = 8.dp),
                            pageSpacing = 0.dp,
                            key = { tabIds[it].stableKey }
                        ) { page ->
<<<<<<< HEAD
                            when (tabTitles.getOrNull(page)?.toLibraryTabIdOrNull()) {
                                LibraryTabId.SONGS -> {
=======
                            when (tabIds.getOrNull(page)) {
                                LibraryTabId.Songs -> {
>>>>>>> 562de25a
                                    val songs by remember {
                                        playerViewModel.playerUiState
                                            .map { it.allSongs }
                                            .distinctUntilChanged()
                                    }.collectAsState(initial = persistentListOf())

                                    val isLoading by remember {
                                        playerViewModel.playerUiState
                                            .map { it.isLoadingInitialSongs }
                                            .distinctUntilChanged()
                                    }.collectAsState(initial = songs.isEmpty())

                                    LibrarySongsTab(
                                        songs = songs,
                                        isLoadingInitial = isLoading,
                                        playerViewModel = playerViewModel,
                                        bottomBarHeight = bottomBarHeightDp,
                                        onMoreOptionsClick = stableOnMoreOptionsClick
                                    )
                                }
<<<<<<< HEAD
                                LibraryTabId.ALBUMS -> {
=======
                                LibraryTabId.Albums -> {
>>>>>>> 562de25a
                                    val albums by remember {
                                        playerViewModel.playerUiState
                                            .map { it.albums }
                                            .distinctUntilChanged()
                                    }.collectAsState(initial = persistentListOf())

                                    val isLoading by remember {
                                        playerViewModel.playerUiState
                                            .map { it.isLoadingLibraryCategories }
                                            .distinctUntilChanged()
                                    }.collectAsState(initial = albums.isEmpty())

                                    val stableOnAlbumClick: (Long) -> Unit = remember(navController) {
                                        { albumId: Long ->
                                            navController.navigate(Screen.AlbumDetail.createRoute(albumId))
                                        }
                                    }
                                    LibraryAlbumsTab(
                                        albums = albums,
                                        isLoading = isLoading,
                                        playerViewModel = playerViewModel,
                                        bottomBarHeight = bottomBarHeightDp,
                                        onAlbumClick = stableOnAlbumClick
                                    )
                                }
<<<<<<< HEAD
                                LibraryTabId.ARTISTS -> {
=======
                                LibraryTabId.Artists -> {
>>>>>>> 562de25a
                                    val artists by remember {
                                        playerViewModel.playerUiState
                                            .map { it.artists }
                                            .distinctUntilChanged()
                                    }.collectAsState(initial = persistentListOf())

                                    val isLoading by remember {
                                        playerViewModel.playerUiState
                                            .map { it.isLoadingLibraryCategories }
                                            .distinctUntilChanged()
                                    }.collectAsState(initial = artists.isEmpty())

                                    LibraryArtistsTab(
                                        artists = artists,
                                        isLoading = isLoading,
                                        playerViewModel = playerViewModel,
                                        bottomBarHeight = bottomBarHeightDp,
                                        onArtistClick = { artistId ->
                                            navController.navigate(Screen.ArtistDetail.createRoute(artistId))
                                        }
                                    )
                                }
<<<<<<< HEAD
                                LibraryTabId.PLAYLISTS -> {
=======
                                LibraryTabId.Playlists -> {
>>>>>>> 562de25a
                                    val currentPlaylistUiState by playlistViewModel.uiState.collectAsState()
                                    LibraryPlaylistsTab(
                                        playlistUiState = currentPlaylistUiState,
                                        navController = navController,
                                        playerViewModel = playerViewModel,
                                        bottomBarHeight = bottomBarHeightDp,
                                        onGenerateWithAiClick = { playerViewModel.showAiPlaylistSheet() }
                                    )
                                }
<<<<<<< HEAD
                                LibraryTabId.LIKED -> {
=======
                                LibraryTabId.Liked -> {
>>>>>>> 562de25a
                                    val favoriteSongs by playerViewModel.favoriteSongs.collectAsState()
                                    LibraryFavoritesTab(
                                        favoriteSongs = favoriteSongs,
                                        playerViewModel = playerViewModel,
                                        bottomBarHeight = bottomBarHeightDp,
                                        onMoreOptionsClick = stableOnMoreOptionsClick
                                    )
                                }
<<<<<<< HEAD
                                LibraryTabId.FOLDERS -> {
=======
                                LibraryTabId.Folders -> {
>>>>>>> 562de25a
                                    val context = LocalContext.current
                                    var hasPermission by remember { mutableStateOf(Environment.isExternalStorageManager()) }
                                    val launcher = rememberLauncherForActivityResult(
                                        ActivityResultContracts.StartActivityForResult()
                                    ) {
                                        hasPermission = Environment.isExternalStorageManager()
                                    }

                                    if (hasPermission) {
                                        val playerUiState by playerViewModel.playerUiState.collectAsState()
                                        val folders = playerUiState.musicFolders
                                        val currentFolder = playerUiState.currentFolder
                                        val isLoading = playerUiState.isLoadingLibraryCategories
                                        val stablePlayerState by playerViewModel.stablePlayerState.collectAsState()

                                        LibraryFoldersTab(
                                            folders = folders,
                                            currentFolder = currentFolder,
                                            isLoading = isLoading,
                                            bottomBarHeight = bottomBarHeightDp,
                                            stablePlayerState = stablePlayerState,
                                            onNavigateBack = { playerViewModel.navigateBackFolder() },
                                            onFolderClick = { folderPath -> playerViewModel.navigateToFolder(folderPath) },
                                            onPlaySong = { song, queue ->
                                                playerViewModel.showAndPlaySong(song, queue, currentFolder?.name ?: "Folder")
                                            },
                                            onMoreOptionsClick = stableOnMoreOptionsClick
                                        )
                                    } else {
                                        Column(
                                            modifier = Modifier.fillMaxSize().padding(16.dp),
                                            horizontalAlignment = Alignment.CenterHorizontally,
                                            verticalArrangement = Arrangement.Center
                                        ) {
                                            Text("All files access is required to browse folders.")
                                            Spacer(modifier = Modifier.height(8.dp))
                                            Button(onClick = {
                                                val intent = Intent(Settings.ACTION_MANAGE_APP_ALL_FILES_ACCESS_PERMISSION)
                                                intent.data = android.net.Uri.fromParts("package", context.packageName, null)
                                                launcher.launch(intent)
                                            }) {
                                                Text("Grant Permission")
                                            }
                                        }
                                    }
                                }
                                null -> Unit
                            }
                        }
                    }
                }
                val globalLoadingState by playerViewModel.playerUiState.collectAsState()
                if (globalLoadingState.isGeneratingAiMetadata) {
                    Surface( // Fondo semitransparente para el indicador
                        modifier = Modifier.fillMaxSize(),
                        color = MaterialTheme.colorScheme.scrim.copy(alpha = 0.5f)
                    ) {
                        Box(contentAlignment = Alignment.Center) {
                            Column(horizontalAlignment = Alignment.CenterHorizontally) {
                                CircularProgressIndicator(modifier = Modifier.size(64.dp))
                                Spacer(modifier = Modifier.height(16.dp))
                                Text(
                                    text = "Generating metadata with AI...",
                                    style = MaterialTheme.typography.titleMedium,
                                    color = MaterialTheme.colorScheme.onSurface
                                )
                            }
                        }
                    }
                } else if (globalLoadingState.isSyncingLibrary || ((globalLoadingState.isLoadingInitialSongs || globalLoadingState.isLoadingLibraryCategories) && (globalLoadingState.allSongs.isEmpty() && globalLoadingState.albums.isEmpty() && globalLoadingState.artists.isEmpty()))) {
                    Surface(
                        modifier = Modifier.fillMaxSize(),
                        color = MaterialTheme.colorScheme.scrim.copy(alpha = 0.5f)
                    ) {
                        Box(contentAlignment = Alignment.Center) {
                            Column(horizontalAlignment = Alignment.CenterHorizontally) {
                                CircularProgressIndicator(modifier = Modifier.size(64.dp))
                                Spacer(modifier = Modifier.height(16.dp))
                                Text(
                                    text = "Sincronizando biblioteca...",
                                    style = MaterialTheme.typography.titleMedium,
                                    color = MaterialTheme.colorScheme.onSurface
                                )
                            }
                        }
                    }
                }
            }
            //Grad box
            Box(
                modifier = Modifier
                    .fillMaxWidth()
                    .align(Alignment.BottomCenter)
                    .height(170.dp)
                    .background(
                        brush = Brush.verticalGradient(
                            colorStops = arrayOf(
                                0.0f to Color.Transparent,
                                0.2f to Color.Transparent,
                                0.8f to MaterialTheme.colorScheme.surfaceContainerLowest,
                                1.0f to MaterialTheme.colorScheme.surfaceContainerLowest
                            )
                        )
                    )
            ) {

            }
        }
    }

    if (showCreatePlaylistDialog) {
        CreatePlaylistDialogRedesigned(
            onDismiss = { showCreatePlaylistDialog = false },
            onCreate = { name ->
                playlistViewModel.createPlaylist(name) // Pass the actual name
                showCreatePlaylistDialog = false
            }
        )
    }

    val showAiSheet by playerViewModel.showAiPlaylistSheet.collectAsState()
    val isGeneratingAiPlaylist by playerViewModel.isGeneratingAiPlaylist.collectAsState()
    val aiError by playerViewModel.aiError.collectAsState()

    if (showAiSheet) {
        AiPlaylistSheet(
            onDismiss = { playerViewModel.dismissAiPlaylistSheet() },
            onGenerateClick = { prompt, minLength, maxLength ->
                playerViewModel.generateAiPlaylist(
                    prompt = prompt,
                    minLength = minLength,
                    maxLength = maxLength,
                    saveAsPlaylist = true
                )
            },
            isGenerating = isGeneratingAiPlaylist,
            error = aiError
        )
    }

    if (showSongInfoBottomSheet && selectedSongForInfo != null) {
        val currentSong = selectedSongForInfo
        val isFavorite = remember(currentSong?.id, favoriteIds) { derivedStateOf { currentSong?.let {
            favoriteIds.contains(
                it.id)
        } } }.value ?: false

        if (currentSong != null) {
            SongInfoBottomSheet(
                song = currentSong,
                isFavorite = isFavorite,
                onToggleFavorite = {
                    // Directly use PlayerViewModel's method to toggle, which should handle UserPreferencesRepository
                    playerViewModel.toggleFavoriteSpecificSong(currentSong) // Assumes such a method exists or will be added to PlayerViewModel
                },
                onDismiss = { showSongInfoBottomSheet = false },
                onPlaySong = {
                    playerViewModel.showAndPlaySong(currentSong)
                    showSongInfoBottomSheet = false
                },
                onAddToQueue = {
                    playerViewModel.addSongToQueue(currentSong) // Assumes such a method exists or will be added
                    showSongInfoBottomSheet = false
                    // Optionally, show a Snackbar/Toast message
                },
                onNavigateToAlbum = {
                    // navController.navigate(Screen.AlbumDetail.createRoute(currentSong.albumId)) // Example
                    showSongInfoBottomSheet = false
                    // Actual navigation logic to be implemented if routes exist
                },
                onNavigateToArtist = {
                    // navController.navigate(Screen.ArtistDetail.createRoute(currentSong.artistId)) // Example
                    showSongInfoBottomSheet = false
                    // Actual navigation logic to be implemented if routes exist
                },
                onEditSong = { newTitle, newArtist, newAlbum, newGenre, newLyrics, newTrackNumber ->
                    playerViewModel.editSongMetadata(currentSong, newTitle, newArtist, newAlbum, newGenre, newLyrics, newTrackNumber)
                },
                generateAiMetadata = { fields ->
                    playerViewModel.generateAiMetadata(currentSong, fields)
                }
            )
        }
    }

    if (showReorderTabsSheet) {
        ReorderTabsSheet(
            tabs = tabIds,
            onReorder = { newOrder ->
                playerViewModel.saveLibraryTabsOrder(newOrder)
            },
            onReset = {
                playerViewModel.resetLibraryTabsOrder()
            },
            onDismiss = { showReorderTabsSheet = false }
        )
    }
}

@OptIn(ExperimentalMaterial3Api::class)
@Composable
fun CreatePlaylistDialogRedesigned(
    onDismiss: () -> Unit,
    onCreate: (String) -> Unit
) {
    var playlistName by remember { mutableStateOf("") }

    BasicAlertDialog(
        onDismissRequest = onDismiss,
        //shape = RoundedCornerShape(28.dp)
    ) {
        Surface(
            shape = RoundedCornerShape(28.dp),
            color = MaterialTheme.colorScheme.surfaceContainer,
            tonalElevation = 6.dp
        ) {
            Column(
                modifier = Modifier
                    .padding(24.dp)
                    .fillMaxWidth()
            ) {
                Text(
                    text = "New Playlist",
                    style = MaterialTheme.typography.headlineSmall,
                    fontWeight = FontWeight.Bold,
                    modifier = Modifier.padding(bottom = 16.dp)
                )

                OutlinedTextField(
                    value = playlistName,
                    onValueChange = { playlistName = it },
                    label = { Text("Playlist Name") },
                    placeholder = { Text("Mi playlist") },
                    shape = RoundedCornerShape(16.dp),
                    modifier = Modifier
                        .fillMaxWidth()
                        .padding(bottom = 24.dp),
                    singleLine = true
                )

                Row(
                    modifier = Modifier.fillMaxWidth(),
                    horizontalArrangement = Arrangement.End,
                    verticalAlignment = Alignment.CenterVertically
                ) {
                    TextButton(
                        onClick = onDismiss,
                        modifier = Modifier.padding(end = 8.dp)
                    ) {
                        Text("Cancel")
                    }

                    Button(
                        onClick = { onCreate(playlistName) },
                        enabled = playlistName.isNotEmpty(),
                        shape = RoundedCornerShape(16.dp),
                        colors = ButtonDefaults.buttonColors(
                            containerColor = MaterialTheme.colorScheme.primaryContainer,
                            contentColor = MaterialTheme.colorScheme.onPrimaryContainer
                        )
                    ) {
                        Text("Create")
                    }
                }
            }
        }
    }
}

@OptIn(ExperimentalAnimationApi::class)
@Composable
fun LibraryFoldersTab(
    folders: ImmutableList<MusicFolder>,
    currentFolder: MusicFolder?,
    isLoading: Boolean,
    onNavigateBack: () -> Unit,
    onFolderClick: (String) -> Unit,
    onPlaySong: (Song, List<Song>) -> Unit,
    stablePlayerState: StablePlayerState,
    bottomBarHeight: Dp,
    onMoreOptionsClick: (Song) -> Unit
) {
    val listState = rememberLazyListState()

    AnimatedContent(
        targetState = currentFolder?.path ?: "root",
        label = "FolderNavigation",
        transitionSpec = {
            (slideInHorizontally { width -> width } + fadeIn())
                .togetherWith(slideOutHorizontally { width -> -width } + fadeOut())
        }
    ) { targetPath ->
        val itemsToShow = currentFolder?.subFolders ?: folders
        val songsToShow = currentFolder?.songs ?: emptyList()

        Column(modifier = Modifier.fillMaxSize()) { // Ensures content is always at the top
            if (targetPath == "root" && isLoading && itemsToShow.isEmpty()) {
                Box(modifier = Modifier.fillMaxSize(), contentAlignment = Alignment.Center) {
                    CircularProgressIndicator()
                }
            } else if (itemsToShow.isEmpty() && songsToShow.isEmpty()) {
                Box(
                    modifier = Modifier.fillMaxSize().padding(16.dp),
                    contentAlignment = Alignment.Center
                ) {
                    Column(
                        horizontalAlignment = Alignment.CenterHorizontally,
                        verticalArrangement = Arrangement.spacedBy(8.dp)
                    ) {
                        Icon(
                            painter = painterResource(id = R.drawable.ic_folder),
                            contentDescription = null,
                            Modifier.size(48.dp),
                            tint = MaterialTheme.colorScheme.onSurfaceVariant.copy(alpha = 0.6f)
                        )
                        Text(
                            "No folders found.",
                            style = MaterialTheme.typography.titleMedium,
                            color = MaterialTheme.colorScheme.onSurfaceVariant
                        )
                    }
                }
            } else {
                LazyColumn(
                    modifier = Modifier
                        .padding(horizontal = 12.dp)
                        .clip(
                            RoundedCornerShape(
                                topStart = 26.dp,
                                topEnd = 26.dp,
                                bottomStart = PlayerSheetCollapsedCornerRadius,
                                bottomEnd = PlayerSheetCollapsedCornerRadius
                            )
                        ),
                    state = listState,
                    verticalArrangement = Arrangement.spacedBy(8.dp),
                    contentPadding = PaddingValues(bottom = bottomBarHeight + MiniPlayerHeight + ListExtraBottomGap, top = 8.dp)
                ) {
                    items(itemsToShow, key = { "folder_${it.path}" }) { folder ->
                        FolderListItem(folder = folder, onClick = {
                            onFolderClick(folder.path)
                        })
                    }
                    items(songsToShow, key = { "song_${it.id}" }) { song ->
                        EnhancedSongListItem(
                            song = song,
                            isPlaying = stablePlayerState.currentSong?.id == song.id && stablePlayerState.isPlaying,
                            isCurrentSong = stablePlayerState.currentSong?.id == song.id,
                            onMoreOptionsClick = { onMoreOptionsClick(song) },
                            onClick = {
                                val songIndex = songsToShow.indexOf(song)
                                if (songIndex != -1) {
                                    val songsToPlay = songsToShow.subList(songIndex, songsToShow.size).toList()
                                    onPlaySong(song, songsToPlay)
                                }
                            }
                        )
                    }
                }
            }
        }
    }
}

@Composable
fun FolderListItem(folder: MusicFolder, onClick: () -> Unit) {
    Card(
        onClick = onClick,
        modifier = Modifier.fillMaxWidth(),
        colors = CardDefaults.cardColors(
            containerColor = MaterialTheme.colorScheme.surfaceContainerLow
        )
    ) {
        Row(modifier = Modifier.padding(12.dp), verticalAlignment = Alignment.CenterVertically) {
            Icon(
                painter = painterResource(id = R.drawable.ic_folder),
                contentDescription = "Folder",
                modifier = Modifier
                    .size(48.dp)
                    .background(MaterialTheme.colorScheme.primaryContainer, CircleShape)
                    .padding(8.dp),
                tint = MaterialTheme.colorScheme.onPrimaryContainer
            )
            Spacer(modifier = Modifier.width(16.dp))
            Column {
                Text(folder.name, style = MaterialTheme.typography.titleMedium, fontWeight = FontWeight.Bold)
                Text("${folder.totalSongCount} Songs", style = MaterialTheme.typography.bodySmall, color = MaterialTheme.colorScheme.onSurfaceVariant)
            }
        }
    }
}

// NUEVA Pestaña para Favoritos
@androidx.annotation.OptIn(UnstableApi::class)
@Composable
fun LibraryFavoritesTab(
    favoriteSongs: List<Song>, // This is already StateFlow<ImmutableList<Song>> from ViewModel
    playerViewModel: PlayerViewModel,
    bottomBarHeight: Dp,
    onMoreOptionsClick: (Song) -> Unit
) {
    val stablePlayerState by playerViewModel.stablePlayerState.collectAsState()
    val listState = rememberLazyListState()

    // Scroll to top when the list changes due to sorting
    LaunchedEffect(favoriteSongs) {
        if (favoriteSongs.isNotEmpty()) {
            listState.scrollToItem(0)
        }
    }

    // No need to collect favoriteSongs again if it's passed directly as a list
    // However, if you need to react to its changes, ensure it's collected or passed as StateFlow's value

    if (favoriteSongs.isEmpty()) {
        Box(modifier = Modifier
            .fillMaxSize()
            .padding(16.dp), contentAlignment = Alignment.Center) {
            Column(
                modifier = Modifier.align(Alignment.TopCenter),
                horizontalAlignment = Alignment.CenterHorizontally
            ) {
                Icon(Icons.Filled.FavoriteBorder, contentDescription = null, modifier = Modifier.size(48.dp), tint = MaterialTheme.colorScheme.onSurfaceVariant)
                Spacer(Modifier.height(8.dp))
                Text("No liked songs yet.", style = MaterialTheme.typography.titleMedium)
                Text("Touch the heart icon in the player to add songs.", style = MaterialTheme.typography.bodySmall, color = MaterialTheme.colorScheme.onSurfaceVariant, textAlign = TextAlign.Center)
            }
        }
    } else {
        Box(modifier = Modifier
            .fillMaxSize(),
            contentAlignment = Alignment.Center
        ) {
            LazyColumn(
                modifier = Modifier
                    .align(Alignment.TopCenter)
                    .padding(start = 12.dp, end = 12.dp, bottom = 6.dp)
                    .clip(
                        RoundedCornerShape(
                            topStart = 26.dp,
                            topEnd = 26.dp,
                            bottomStart = PlayerSheetCollapsedCornerRadius,
                            bottomEnd = PlayerSheetCollapsedCornerRadius
                        )
                    ),
                state = listState,
                verticalArrangement = Arrangement.spacedBy(8.dp),
                contentPadding = PaddingValues(bottom = bottomBarHeight + MiniPlayerHeight + 30.dp)
            ) {
                items(favoriteSongs, key = { "fav_${it.id}" }) { song ->
                    val isPlayingThisSong = song.id == stablePlayerState.currentSong?.id && stablePlayerState.isPlaying
                    EnhancedSongListItem(
                        song = song,
                        isCurrentSong = favoriteSongs.isNotEmpty() && stablePlayerState.currentSong == song,
                        isPlaying = isPlayingThisSong,
                        onMoreOptionsClick = { onMoreOptionsClick(song) },
                        onClick = { playerViewModel.showAndPlaySong(song, favoriteSongs, "Liked Songs") }
                    )
                }
            }
        }
    }
}

@androidx.annotation.OptIn(UnstableApi::class)
@Composable
fun LibrarySongsTab(
    songs: ImmutableList<Song>,
    isLoadingInitial: Boolean,
    // isLoadingMore: Boolean, // Removed
    // canLoadMore: Boolean, // Removed
    playerViewModel: PlayerViewModel,
    bottomBarHeight: Dp,
    onMoreOptionsClick: (Song) -> Unit
) {
    val stablePlayerState by playerViewModel.stablePlayerState.collectAsState()
    val listState = rememberLazyListState()
    val context = LocalContext.current
    val imageLoader = context.imageLoader

    // Prefetching logic for LibrarySongsTab
    LaunchedEffect(songs, listState) {
        snapshotFlow { listState.layoutInfo }
            .distinctUntilChanged()
            .collect { layoutInfo ->
                val visibleItemsInfo = layoutInfo.visibleItemsInfo
                if (visibleItemsInfo.isNotEmpty() && songs.isNotEmpty()) {
                    val lastVisibleItemIndex = visibleItemsInfo.last().index
                    val totalItemsCount = songs.size
                    val prefetchThreshold = 10 // Start prefetching when 10 items are left
                    val prefetchCount = 20    // Prefetch next 20 items

                    if (totalItemsCount > lastVisibleItemIndex + 1 && lastVisibleItemIndex + prefetchThreshold >= totalItemsCount - prefetchCount ) {
                         val startIndexToPrefetch = lastVisibleItemIndex + 1
                         val endIndexToPrefetch = (startIndexToPrefetch + prefetchCount).coerceAtMost(totalItemsCount)

                        (startIndexToPrefetch until endIndexToPrefetch).forEach { indexToPrefetch ->
                            val song = songs.getOrNull(indexToPrefetch)
                            song?.albumArtUriString?.let { uri ->
                                val request = ImageRequest.Builder(context)
                                    .data(uri)
                                    .size(Size(168, 168)) // Same size as in EnhancedSongListItem
                                    .build()
                                imageLoader.enqueue(request)
                            }
                        }
                    }
                }
            }
    }

    if (isLoadingInitial && songs.isEmpty()) {
        Box(modifier = Modifier.fillMaxSize(), contentAlignment = Alignment.Center) {
            CircularProgressIndicator() // O Shimmer para la lista completa
        }
    } else {
        // Determine content based on loading state and data availability
        when {
            isLoadingInitial && songs.isEmpty() -> { // Este caso ya está cubierto arriba, pero es bueno para claridad
                LazyColumn(
                    modifier = Modifier
                        .padding(start = 12.dp, end = 12.dp, bottom = 6.dp)
                        .clip(
                            RoundedCornerShape(
                                topStart = 26.dp,
                                topEnd = 26.dp,
                                bottomStart = PlayerSheetCollapsedCornerRadius,
                                bottomEnd = PlayerSheetCollapsedCornerRadius
                            )
                        )
                        .fillMaxSize(),
                    state = listState,
                    verticalArrangement = Arrangement.spacedBy(8.dp),
                    contentPadding = PaddingValues(bottom = bottomBarHeight + MiniPlayerHeight + ListExtraBottomGap)
                ) {
                    items(15) {
                        EnhancedSongListItem(
                            song = Song.emptySong(), isPlaying = false, isLoading = true,
                            isCurrentSong = songs.isNotEmpty() && stablePlayerState.currentSong == Song.emptySong(),
                            onMoreOptionsClick = {}, onClick = {}
                        )
                    }
                }
            }
            songs.isEmpty() && !isLoadingInitial -> { // canLoadMore removed from condition
                Box(
                    modifier = Modifier
                        .fillMaxSize()
                        .padding(16.dp),
                    contentAlignment = Alignment.Center
                ) {
                    Column(horizontalAlignment = Alignment.CenterHorizontally) {
                        Icon(
                            painter = painterResource(id = R.drawable.rounded_music_off_24),
                            contentDescription = "No songs found",
                            modifier = Modifier.size(48.dp),
                            tint = MaterialTheme.colorScheme.onSurfaceVariant
                        )
                        Spacer(Modifier.height(8.dp))
                        Text("No songs found in your library.", style = MaterialTheme.typography.titleMedium)
                        Text(
                            "Try rescanning your library in settings if you have music on your device.",
                            style = MaterialTheme.typography.bodySmall,
                            color = MaterialTheme.colorScheme.onSurfaceVariant,
                            textAlign = TextAlign.Center
                        )
                    }
                }
            }
            else -> {
                Box(modifier = Modifier.fillMaxSize()) {
                    LazyColumn(
                        modifier = Modifier
                            .padding(start = 12.dp, end = 12.dp, bottom = 6.dp)
                            .clip(
                                RoundedCornerShape(
                                    topStart = 26.dp,
                                    topEnd = 26.dp,
                                    bottomStart = PlayerSheetCollapsedCornerRadius,
                                    bottomEnd = PlayerSheetCollapsedCornerRadius
                                )
                            ),
                        state = listState,
                        verticalArrangement = Arrangement.spacedBy(8.dp),
                        contentPadding = PaddingValues(bottom = bottomBarHeight + MiniPlayerHeight + 30.dp)
                    ) {
                        item(key = "songs_top_spacer") { Spacer(Modifier.height(0.dp)) }
                        items(songs, key = { "song_${it.id}" }) { song ->
                            val isPlayingThisSong =
                                song.id == stablePlayerState.currentSong?.id && stablePlayerState.isPlaying

                            // Estabilizar lambdas
                            val rememberedOnMoreOptionsClick: (Song) -> Unit = remember(onMoreOptionsClick) {
                                // Esta es la lambda que `remember` ejecutará para producir el valor recordado.
                                // El valor recordado es la propia función `onMoreOptionsClick` (o una lambda que la llama).
                                { songFromListItem -> // Esta es la lambda (Song) -> Unit que se recuerda
                                    onMoreOptionsClick(songFromListItem)
                                }
                            }
                            val rememberedOnClick: () -> Unit = remember(song) {
                                { playerViewModel.showAndPlaySong(song) }
                            }

                            EnhancedSongListItem(
                                song = song,
                                isPlaying = isPlayingThisSong,
                                isCurrentSong = songs.isNotEmpty() && stablePlayerState.currentSong == song,
                                isLoading = false,
                                onMoreOptionsClick = rememberedOnMoreOptionsClick,
                                onClick = rememberedOnClick
                            )
                        }
                        // isLoadingMore indicator removed as all songs are loaded at once.
                        // if (isLoadingMore) {
                        //     item {
                        //         Box(
                        //             Modifier.fillMaxWidth().padding(vertical = 16.dp),
                        //             contentAlignment = Alignment.Center
                        //         ) { CircularProgressIndicator() }
                        //     }
                        // }
                    }
                }
                Box(
                    modifier = Modifier
                        .fillMaxWidth()
                        .height(10.dp)
                        .background(
                            brush = Brush.verticalGradient(
                                colors = listOf(
                                    MaterialTheme.colorScheme.surface,
                                    Color.Transparent
                                )
                            )
                        )
                )
            }
        }
    }
}

@OptIn(ExperimentalMaterial3Api::class)
@Composable
fun EnhancedSongListItem(
    modifier: Modifier = Modifier,
    song: Song,
    isPlaying: Boolean,
    isCurrentSong: Boolean = false,
    isLoading: Boolean = false,
    onMoreOptionsClick: (Song) -> Unit,
    onClick: () -> Unit
) {
    // Animamos el radio de las esquinas basándonos en si la canción es la actual.
    val animatedCornerRadius by animateDpAsState(
        targetValue = if (isCurrentSong && !isLoading) 50.dp else 22.dp,
        animationSpec = tween(durationMillis = 400),
        label = "cornerRadiusAnimation"
    )

    val animatedAlbumCornerRadius by animateDpAsState(
        targetValue = if (isCurrentSong && !isLoading) 50.dp else 12.dp,
        animationSpec = tween(durationMillis = 400),
        label = "cornerRadiusAnimation"
    )

    val surfaceShape = remember(animatedCornerRadius) {
        AbsoluteSmoothCornerShape(
            cornerRadiusTL = animatedCornerRadius,
            smoothnessAsPercentTR = 60,
            cornerRadiusTR = animatedCornerRadius,
            smoothnessAsPercentBR = 60,
            cornerRadiusBL = animatedCornerRadius,
            smoothnessAsPercentBL = 60,
            cornerRadiusBR = animatedCornerRadius,
            smoothnessAsPercentTL = 60
        )
    }

    val albumShape = remember(animatedCornerRadius) {
        AbsoluteSmoothCornerShape(
            cornerRadiusTL = animatedAlbumCornerRadius,
            smoothnessAsPercentTR = 60,
            cornerRadiusTR = animatedAlbumCornerRadius,
            smoothnessAsPercentBR = 60,
            cornerRadiusBL = animatedAlbumCornerRadius,
            smoothnessAsPercentBL = 60,
            cornerRadiusBR = animatedAlbumCornerRadius,
            smoothnessAsPercentTL = 60
        )
    }

    val colors = MaterialTheme.colorScheme
    val containerColor = if ((isCurrentSong) && !isLoading) colors.primaryContainer.copy(alpha = 0.34f) else colors.surfaceContainerLow
    val contentColor = if ((isCurrentSong) && !isLoading) colors.primary else colors.onSurface

    val mvContainerColor = if ((isCurrentSong) && !isLoading) colors.primaryContainer.copy(alpha = 0.44f) else colors.surfaceContainerHigh
    val mvContentColor = if ((isCurrentSong) && !isLoading) colors.onPrimaryContainer else colors.onSurface

    if (isLoading) {
        // Shimmer Placeholder Layout
        Surface(
            modifier = modifier
                .fillMaxWidth()
                .clip(surfaceShape),
            shape = surfaceShape,
            color = colors.surfaceContainerLow,
        ) {
            Row(
                modifier = Modifier
                    .fillMaxWidth()
                    .padding(horizontal = 13.dp, vertical = 12.dp),
                verticalAlignment = Alignment.CenterVertically
            ) {
                ShimmerBox(
                    modifier = Modifier
                        .size(56.dp)
                        .clip(CircleShape)
                )
                Column(
                    modifier = Modifier
                        .weight(1f)
                        .padding(start = 12.dp)
                ) {
                    ShimmerBox(
                        modifier = Modifier
                            .fillMaxWidth(0.7f)
                            .height(20.dp)
                            .clip(RoundedCornerShape(4.dp))
                    )
                    Spacer(modifier = Modifier.height(4.dp))
                    ShimmerBox(
                        modifier = Modifier
                            .fillMaxWidth(0.5f)
                            .height(16.dp)
                            .clip(RoundedCornerShape(4.dp))
                    )
                    Spacer(modifier = Modifier.height(2.dp))
                    ShimmerBox(
                        modifier = Modifier
                            .fillMaxWidth(0.3f)
                            .height(16.dp)
                            .clip(RoundedCornerShape(4.dp))
                    )
                }
                Spacer(modifier = Modifier.width(12.dp))
                ShimmerBox(
                    modifier = Modifier
                        .size(36.dp)
                        .clip(CircleShape)
                )
            }
        }
    } else {
        // Actual Song Item Layout
        Surface(
            modifier = modifier
                .fillMaxWidth()
                .clip(surfaceShape)
                .clickable { onClick() },
            shape = surfaceShape,
            color = containerColor,
        ) {
            Row(
                modifier = Modifier
                    .fillMaxWidth()
                    .padding(horizontal = 13.dp, vertical = 12.dp),
                verticalAlignment = Alignment.CenterVertically
            ) {
                Box(
                    modifier = Modifier
                        .size(56.dp)
                        .background(MaterialTheme.colorScheme.surfaceVariant, CircleShape)
                ) {
                    // Usando tu composable SmartImage
                    SmartImage(
                        model = song.albumArtUriString,
                        contentDescription = song.title,
                        shape = albumShape,
                        targetSize = Size(168, 168), // 56dp * 3 (para densidad xxhdpi)
                        modifier = Modifier.fillMaxSize()
                    )
                }

                Column(
                    modifier = Modifier
                        .weight(1f)
                        .padding(start = 14.dp)
                ) {
                    Text(
                        text = song.title,
                        style = MaterialTheme.typography.bodyLarge,
                        fontWeight = FontWeight.SemiBold,
                        maxLines = 1,
                        color = contentColor,
                        overflow = TextOverflow.Ellipsis
                    )
                    Spacer(modifier = Modifier.height(4.dp))
                    Text(
                        text = song.artist,
                        style = MaterialTheme.typography.bodyMedium,
                        color = contentColor.copy(alpha = 0.7f),
                        maxLines = 1,
                        overflow = TextOverflow.Ellipsis
                    )
                }
                if (isCurrentSong) {
                     PlayingEqIcon(
                         modifier = Modifier
                             .padding(start = 8.dp)
                             .size(width = 18.dp, height = 16.dp),
                         color = colors.primary,
                         isPlaying = isPlaying
                     )
                }
                Spacer(modifier = Modifier.width(12.dp))
                FilledIconButton(
                    onClick = { onMoreOptionsClick(song) },
                    colors = IconButtonDefaults.filledIconButtonColors(
                        containerColor = mvContainerColor,
                        contentColor = mvContentColor.copy(alpha = 0.7f)
                    ),
                    modifier = Modifier
                        .size(36.dp)
                        .padding(end = 4.dp)
                ) {
                    Icon(
                        imageVector = Icons.Rounded.MoreVert,
                        contentDescription = "More options for ${song.title}",
                        modifier = Modifier.size(24.dp)
                    )
                }
            }
        }
    }
}

@androidx.annotation.OptIn(UnstableApi::class)
@Composable
fun LibraryAlbumsTab(
    albums: ImmutableList<Album>,
    isLoading: Boolean,
    playerViewModel: PlayerViewModel,
    bottomBarHeight: Dp,
    onAlbumClick: (Long) -> Unit
) {
    val gridState = rememberLazyGridState()
    val context = LocalContext.current
    val imageLoader = context.imageLoader

    // Prefetching logic for LibraryAlbumsTab
    LaunchedEffect(albums, gridState) {
        snapshotFlow { gridState.layoutInfo }
            .distinctUntilChanged()
            .collect { layoutInfo ->
                val visibleItemsInfo = layoutInfo.visibleItemsInfo
                if (visibleItemsInfo.isNotEmpty() && albums.isNotEmpty()) {
                    val lastVisibleItemIndex = visibleItemsInfo.last().index
                    val totalItemsCount = albums.size
                    val prefetchThreshold = 5 // Start prefetching when 5 items are left to be displayed from current visible ones
                    val prefetchCount = 10 // Prefetch next 10 items

                    if (totalItemsCount > lastVisibleItemIndex + 1 && lastVisibleItemIndex + prefetchThreshold >= totalItemsCount - prefetchCount) {
                        val startIndexToPrefetch = lastVisibleItemIndex + 1
                        val endIndexToPrefetch = (startIndexToPrefetch + prefetchCount).coerceAtMost(totalItemsCount)

                        (startIndexToPrefetch until endIndexToPrefetch).forEach { indexToPrefetch ->
                            val album = albums.getOrNull(indexToPrefetch)
                            album?.albumArtUriString?.let { uri ->
                                val request = ImageRequest.Builder(context)
                                    .data(uri)
                                    .size(Size(256,256)) // Same size as in AlbumGridItemRedesigned
                                    .build()
                                imageLoader.enqueue(request)
                            }
                        }
                    }
                }
            }
    }

    if (isLoading && albums.isEmpty()) {
        Box(modifier = Modifier.fillMaxSize(), contentAlignment = Alignment.Center) { CircularProgressIndicator() }
    } else if (albums.isEmpty() && !isLoading) { // canLoadMore removed
        Box(modifier = Modifier
            .fillMaxSize()
            .padding(16.dp), contentAlignment = Alignment.Center) {
            Column(horizontalAlignment = Alignment.CenterHorizontally, verticalArrangement = Arrangement.spacedBy(8.dp)) {
                Icon(Icons.Filled.Album, null, Modifier.size(48.dp), tint = MaterialTheme.colorScheme.onSurfaceVariant.copy(alpha = 0.6f))
                Text("No albums found.", style = MaterialTheme.typography.titleMedium, color = MaterialTheme.colorScheme.onSurfaceVariant)
            }
        }
    } else {
        Box(modifier = Modifier.fillMaxSize()) {
            LazyVerticalGrid(
                modifier = Modifier
                    .padding(start = 14.dp, end = 14.dp, bottom = 6.dp)
                    .clip(
                        RoundedCornerShape(
                            topStart = 26.dp,
                            topEnd = 26.dp,
                            bottomStart = PlayerSheetCollapsedCornerRadius,
                            bottomEnd = PlayerSheetCollapsedCornerRadius
                        )
                    ),
                state = gridState,
                columns = GridCells.Fixed(2),
                contentPadding = PaddingValues(bottom = bottomBarHeight + MiniPlayerHeight + ListExtraBottomGap + 4.dp),
                verticalArrangement = Arrangement.spacedBy(14.dp),
                horizontalArrangement = Arrangement.spacedBy(14.dp)
            ) {
                item(key = "albums_top_spacer", span = { GridItemSpan(maxLineSpan) }) {
                    Spacer(Modifier.height(4.dp))
                }
                items(albums, key = { "album_${it.id}" }) { album ->
                    val albumSpecificColorSchemeFlow = playerViewModel.getAlbumColorSchemeFlow(album.albumArtUriString)
                    val rememberedOnClick = remember(album.id) { { onAlbumClick(album.id) } }
                    AlbumGridItemRedesigned(
                        album = album,
                        albumColorSchemePairFlow = albumSpecificColorSchemeFlow,
                        onClick = rememberedOnClick,
                        isLoading = isLoading && albums.isEmpty() // Shimmer solo si está cargando Y la lista está vacía
                    )
                }
            }
//            Box(
//                modifier = Modifier
//                    .fillMaxWidth()
//                    .height(14.dp)
//                    .background(
//                        brush = Brush.verticalGradient(
//                            colors = listOf(MaterialTheme.colorScheme.surface, Color.Transparent)
//                        )
//                    )
//                    .align(Alignment.TopCenter)
//            )
        }
    }
}

@Composable
fun AlbumGridItemRedesigned(
    album: Album,
    albumColorSchemePairFlow: StateFlow<ColorSchemePair?>,
    onClick: () -> Unit,
    isLoading: Boolean = false
) {
    val albumColorSchemePair by albumColorSchemePairFlow.collectAsState()
    val systemIsDark = isSystemInDarkTheme()

    // 1. Obtén el colorScheme del tema actual aquí, en el scope Composable.
    val currentMaterialColorScheme = MaterialTheme.colorScheme

    val itemDesignColorScheme = remember(albumColorSchemePair, systemIsDark, currentMaterialColorScheme) {
        // 2. Ahora, currentMaterialColorScheme es una variable estable que puedes usar.
        albumColorSchemePair?.let { pair ->
            if (systemIsDark) pair.dark else pair.light
        } ?: currentMaterialColorScheme // Usa la variable capturada
    }

    val gradientBaseColor = itemDesignColorScheme.primaryContainer
    val onGradientColor = itemDesignColorScheme.onPrimaryContainer
    val cardCornerRadius = 20.dp

    if (isLoading) {
        Card(
            modifier = Modifier.fillMaxWidth(),
            shape = RoundedCornerShape(cardCornerRadius),
            colors = CardDefaults.cardColors(containerColor = MaterialTheme.colorScheme.surfaceVariant.copy(alpha = 0.3f))
        ) {
            Column(
                modifier = Modifier.background(
                    color = MaterialTheme.colorScheme.primaryContainer,
                    shape = RoundedCornerShape(cardCornerRadius)
                )
            ) {
                ShimmerBox(
                    modifier = Modifier
                        .aspectRatio(3f / 2f)
                        .fillMaxSize()
                )
                Column(
                    modifier = Modifier
                        .fillMaxWidth()
                        .padding(12.dp)
                ) {
                    ShimmerBox(
                        modifier = Modifier
                            .fillMaxWidth(0.8f)
                            .height(20.dp)
                            .clip(RoundedCornerShape(4.dp))
                    )
                    Spacer(modifier = Modifier.height(4.dp))
                    ShimmerBox(
                        modifier = Modifier
                            .fillMaxWidth(0.6f)
                            .height(16.dp)
                            .clip(RoundedCornerShape(4.dp))
                    )
                    Spacer(modifier = Modifier.height(4.dp))
                    ShimmerBox(
                        modifier = Modifier
                            .fillMaxWidth(0.4f)
                            .height(16.dp)
                            .clip(RoundedCornerShape(4.dp))
                    )
                }
            }
        }
    } else {
        Card(
            onClick = onClick,
            modifier = Modifier.fillMaxWidth(),
            shape = RoundedCornerShape(cardCornerRadius),
            //elevation = CardDefaults.cardElevation(defaultElevation = 4.dp, pressedElevation = 8.dp),
            colors = CardDefaults.cardColors(containerColor = itemDesignColorScheme.surfaceVariant.copy(alpha = 0.3f))
        ) {
            Column(
                modifier = Modifier.background(
                    color = gradientBaseColor,
                    shape = RoundedCornerShape(cardCornerRadius)
                )
            ) {
                Box(contentAlignment = Alignment.BottomStart) {
                    var isLoadingImage by remember { mutableStateOf(true) }
                    SmartImage(
                        model = album.albumArtUriString ?: R.drawable.rounded_album_24,
                        contentDescription = "Carátula de ${album.title}",
                        contentScale = ContentScale.Crop,
                            // Reducido el tamaño para mejorar el rendimiento del scroll, como se sugiere en el informe.
                            // ContentScale.Crop se encargará de ajustar la imagen al aspect ratio.
                            targetSize = Size(256, 256),
                        modifier = Modifier
                            .aspectRatio(3f / 2f)
                            .fillMaxSize(),
                        onState = { state ->
                            isLoadingImage = state is AsyncImagePainter.State.Loading
                        }
                    )
                    if (isLoadingImage) {
                        ShimmerBox(
                            modifier = Modifier
                                .aspectRatio(3f / 2f)
                                .fillMaxSize()
                        )
                    }
                    Box(
                        modifier = Modifier
                            .fillMaxSize()
                            .aspectRatio(3f / 2f)
                            .background(
                                remember(gradientBaseColor) { // Recordar el Brush
                                    Brush.verticalGradient(
                                        colors = listOf(
                                            Color.Transparent,
                                            gradientBaseColor
                                        )
                                    )
                                }
                            )
                    )
                }
                Column(
                    modifier = Modifier
                        .fillMaxWidth()
                        .padding(12.dp)
                ) {
                    Text(
                        album.title,
                        style = MaterialTheme.typography.titleMedium,
                        fontWeight = FontWeight.Bold,
                        color = onGradientColor,
                        maxLines = 1,
                        overflow = TextOverflow.Ellipsis
                    )
                    Text(album.artist, style = MaterialTheme.typography.bodySmall, color = onGradientColor.copy(alpha = 0.85f), maxLines = 1, overflow = TextOverflow.Ellipsis)
                    Text("${album.songCount} Songs", style = MaterialTheme.typography.bodySmall, color = onGradientColor.copy(alpha = 0.7f), maxLines = 1, overflow = TextOverflow.Ellipsis)
                }
            }
        }
    }
}

@androidx.annotation.OptIn(UnstableApi::class)
@Composable
fun LibraryArtistsTab(
    artists: ImmutableList<Artist>,
    isLoading: Boolean, // This now represents the loading state for all artists
    // canLoadMore: Boolean, // Removed
    playerViewModel: PlayerViewModel,
    bottomBarHeight: Dp,
    onArtistClick: (Long) -> Unit
) {
    val listState = rememberLazyListState()
    if (isLoading && artists.isEmpty()) { Box(modifier = Modifier.fillMaxSize(), contentAlignment = Alignment.Center) { CircularProgressIndicator() } }
    else if (artists.isEmpty() && !isLoading) { /* ... No artists ... */ } // canLoadMore removed
    else {
        Box(
            modifier = Modifier.fillMaxSize()
        ) {
            LazyColumn(
                modifier = Modifier
                    .padding(start = 12.dp, end = 12.dp, bottom = 6.dp)
                    .clip(
                        RoundedCornerShape(
                            topStart = 26.dp,
                            topEnd = 26.dp,
                            bottomStart = PlayerSheetCollapsedCornerRadius,
                            bottomEnd = PlayerSheetCollapsedCornerRadius
                        )
                    ),
                state = listState,
                verticalArrangement = Arrangement.spacedBy(8.dp),
                contentPadding = PaddingValues(bottom = bottomBarHeight + MiniPlayerHeight + ListExtraBottomGap)
            ) {
                item(key = "artists_top_spacer") {
                    Spacer(Modifier.height(4.dp))
                }
                items(artists, key = { "artist_${it.id}" }) { artist ->
                    val rememberedOnClick = remember(artist) { { onArtistClick(artist.id) } }
                    ArtistListItem(artist = artist, onClick = rememberedOnClick)
                }
                // "Load more" indicator removed as all artists are loaded at once
                // if (isLoading && artists.isNotEmpty()) {
                //     item { Box(Modifier
                //         .fillMaxWidth()
                //         .padding(16.dp), Alignment.Center) { CircularProgressIndicator() } }
                // }
            }
//            Box(
//                modifier = Modifier
//                    .fillMaxWidth()
//                    .height(10.dp)
//                    .background(
//                        brush = Brush.verticalGradient(
//                            colors = listOf(MaterialTheme.colorScheme.surface, Color.Transparent)
//                        )
//                    )
//                    .align(Alignment.TopCenter)
//            )
        }
    }
}

@Composable
fun ArtistListItem(artist: Artist, onClick: () -> Unit) {
    Card(
        onClick = onClick, 
        modifier = Modifier.fillMaxWidth(),
        colors = CardDefaults.cardColors(
            containerColor = MaterialTheme.colorScheme.surfaceContainerLow
        )
    ) {
        Row(modifier = Modifier.padding(12.dp), verticalAlignment = Alignment.CenterVertically) {
            Icon(
                painter = painterResource(R.drawable.rounded_artist_24),
                contentDescription = "Artista", 
                modifier = Modifier
                    .size(48.dp)
                    .background(MaterialTheme.colorScheme.primaryContainer, CircleShape)
                    .padding(8.dp),
                tint = MaterialTheme.colorScheme.onPrimaryContainer
            )
            Spacer(modifier = Modifier.width(16.dp))
            Column {
                Text(artist.name, style = MaterialTheme.typography.titleMedium, fontWeight = FontWeight.Bold)
                Text("${artist.songCount} Songs", style = MaterialTheme.typography.bodySmall, color = MaterialTheme.colorScheme.onSurfaceVariant)
            }
        }
    }
}

@androidx.annotation.OptIn(UnstableApi::class)
@Composable
fun LibraryPlaylistsTab(
    playlistUiState: PlaylistUiState,
    navController: NavController,
    playerViewModel: PlayerViewModel,
    bottomBarHeight: Dp,
    onGenerateWithAiClick: () -> Unit
) {
    val listState = rememberLazyListState()

    Column(modifier = Modifier.fillMaxSize()) {
        if (playlistUiState.isLoading && playlistUiState.playlists.isEmpty()) {
            Box(modifier = Modifier.fillMaxSize(), contentAlignment = Alignment.Center) { CircularProgressIndicator() }
        }

        if (playlistUiState.playlists.isEmpty() && !playlistUiState.isLoading) {
            Box(
                modifier = Modifier
                    .fillMaxSize()
                    .padding(16.dp),
                contentAlignment = Alignment.TopCenter
            ) {
                Column(
                    modifier = Modifier.padding(top = 28.dp),
                    horizontalAlignment = Alignment.CenterHorizontally
                ) {
                    SineWaveLine(
                        modifier = Modifier
                            .fillMaxWidth()
                            .height(32.dp)
                            .padding(horizontal = 8.dp),
                        color = MaterialTheme.colorScheme.primaryContainer.copy(alpha = 0.8f),
                        alpha = 0.95f,
                        strokeWidth = 3.dp,
                        amplitude = 4.dp,
                        waves = 7.6f,
                        phase = 0f
                    )
                    Spacer(Modifier.height(16.dp))
                    Icon(
                        Icons.Rounded.PlaylistPlay,
                        contentDescription = null,
                        modifier = Modifier.size(48.dp),
                        tint = MaterialTheme.colorScheme.onSurfaceVariant
                    )
                    Spacer(Modifier.height(8.dp))
                    Text("No playlist has been created.", style = MaterialTheme.typography.titleMedium)
                    Spacer(Modifier.height(6.dp))
                    Text(
                        "Touch the 'New Playlist' button to start.",
                        style = MaterialTheme.typography.bodySmall,
                        color = MaterialTheme.colorScheme.onSurfaceVariant
                    )
                }
            }
        } else {
            LazyColumn(
                modifier = Modifier
                    .padding(start = 12.dp, end = 12.dp, bottom = 6.dp)
                    .clip(
                        RoundedCornerShape(
                            topStart = 26.dp,
                            topEnd = 26.dp,
                            bottomStart = PlayerSheetCollapsedCornerRadius,
                            bottomEnd = PlayerSheetCollapsedCornerRadius
                        )
                    ),
                state = listState,
                verticalArrangement = Arrangement.spacedBy(8.dp),
                contentPadding = PaddingValues(bottom = bottomBarHeight + MiniPlayerHeight + 30.dp)
            ) {
                items(playlistUiState.playlists, key = { it.id }) { playlist ->
                    val rememberedOnClick = remember(playlist.id) {
                        { navController.navigate(Screen.PlaylistDetail.createRoute(playlist.id)) }
                    }
                    PlaylistItem(
                        playlist = playlist,
                        playerViewModel = playerViewModel,
                        onClick = rememberedOnClick
                    )
                }
            }
            Box(
                modifier = Modifier
                    .fillMaxWidth()
                    .height(10.dp)
                    .background(
                        brush = Brush.verticalGradient(
                            colors = listOf(
                                MaterialTheme.colorScheme.surface,
                                Color.Transparent
                            )
                        )
                    )
                    //.align(Alignment.TopCenter)
            )
        }
    }
}

@androidx.annotation.OptIn(UnstableApi::class)
@Composable
fun PlaylistItem(
    playlist: Playlist,
    playerViewModel: PlayerViewModel,
    onClick: () -> Unit
) {
    val allSongs by playerViewModel.allSongsFlow.collectAsState()
    val playlistSongs = remember(playlist.songIds, allSongs) {
        allSongs.filter { it.id in playlist.songIds }
    }

    Card(
        onClick = onClick,
        modifier = Modifier.fillMaxWidth(),
        colors = CardDefaults.cardColors(
            containerColor = MaterialTheme.colorScheme.surfaceContainerLow
        )
    ) {
        Row(
            modifier = Modifier.padding(12.dp),
            verticalAlignment = Alignment.CenterVertically
        ) {
            PlaylistArtCollage(
                songs = playlistSongs,
                modifier = Modifier.size(48.dp)
            )

            Spacer(modifier = Modifier.width(16.dp))

            Column(modifier = Modifier.weight(1f)) {
                Row(
                    modifier = Modifier.padding(end = 6.dp),
                    verticalAlignment = Alignment.CenterVertically
                ) {
                    Text(
                        text = playlist.name,
                        style = MaterialTheme.typography.titleMedium,
                        fontWeight = FontWeight.Bold,
                        maxLines = 1,
                        overflow = TextOverflow.Ellipsis,
                        modifier = Modifier.weight(1f, fill = false)
                    )
                    if (playlist.isAiGenerated) {
                        Spacer(modifier = Modifier.width(8.dp))
                        Icon(
                            painter = painterResource(R.drawable.gemini_ai),
                            contentDescription = "AI Generated",
                            tint = MaterialTheme.colorScheme.tertiary,
                            modifier = Modifier.size(20.dp)
                        )
                    }
                }
                Text(
                    text = "${playlist.songIds.size} Songs",
                    style = MaterialTheme.typography.bodySmall,
                    color = MaterialTheme.colorScheme.onSurfaceVariant
                )
            }
        }
    }
}<|MERGE_RESOLUTION|>--- conflicted
+++ resolved
@@ -194,18 +194,11 @@
 
     var showSongInfoBottomSheet by remember { mutableStateOf(false) }
     val selectedSongForInfo by playerViewModel.selectedSongForInfo.collectAsState()
-<<<<<<< HEAD
-    val tabTitles by playerViewModel.libraryTabsFlow.collectAsState()
-    val pagerState = rememberPagerState(initialPage = lastTabIndex) { tabTitles.size }
-    val currentTabId by playerViewModel.currentLibraryTabId.collectAsState()
-    val isSortSheetVisible by playerViewModel.isSortingSheetVisible.collectAsState()
-=======
     val tabIds by playerViewModel.libraryTabsFlow.collectAsState()
     val currentTabId by playerViewModel.currentLibraryTabId.collectAsState()
     val pagerState = rememberPagerState(
         initialPage = tabIds.indexOf(currentTabId).takeIf { it >= 0 } ?: 0
     ) { tabIds.size }
->>>>>>> 562de25a
     var showCreatePlaylistDialog by remember { mutableStateOf(false) }
     var showReorderTabsSheet by remember { mutableStateOf(false) }
 
@@ -249,13 +242,8 @@
             tween(durationMillis = 300, easing = FastOutSlowInEasing)
         }
     ) { page ->
-<<<<<<< HEAD
-        when (tabTitles.getOrNull(page)?.toLibraryTabIdOrNull()) {
-            LibraryTabId.PLAYLISTS -> 0f // Playlist icon (PlaylistAdd) usually doesn't rotate
-=======
         when (tabIds.getOrNull(page)) {
             LibraryTabId.Playlists -> 0f // Playlist icon (PlaylistAdd) usually doesn't rotate
->>>>>>> 562de25a
             else -> 360f // Shuffle icon animates
         }
     }
@@ -354,27 +342,15 @@
                     },
                     divider = {}
                 ) {
-<<<<<<< HEAD
-                    tabTitles.forEachIndexed { index, rawId ->
-                        val tabId = rawId.toLibraryTabIdOrNull() ?: LibraryTabId.SONGS
-                        TabAnimation(
-                            index = index,
-                            title = tabId.storageKey,
-=======
                     tabIds.forEachIndexed { index, tabId ->
                         TabAnimation(
                             index = index,
                             title = tabId.label,
->>>>>>> 562de25a
                             selectedIndex = pagerState.currentPage,
                             onClick = { scope.launch { pagerState.animateScrollToPage(index) } }
                         ) {
                             Text(
-<<<<<<< HEAD
-                                text = tabId.title,
-=======
                                 text = tabId.label,
->>>>>>> 562de25a
                                 style = MaterialTheme.typography.labelLarge,
                                 fontWeight = if (pagerState.currentPage == index) FontWeight.Bold else FontWeight.Medium
                             )
@@ -414,23 +390,7 @@
                 ) {
                     Column(Modifier.fillMaxSize()) {
                         val availableSortOptions by playerViewModel.availableSortOptions.collectAsState()
-<<<<<<< HEAD
-                        val sanitizedSortOptions = remember(availableSortOptions, currentTabId) {
-                            val cleaned = availableSortOptions.filterIsInstance<SortOption>()
-                            val ensured = if (cleaned.any { option ->
-                                    option.storageKey == currentTabId.defaultSort.storageKey
-                                }
-                            ) {
-                                cleaned
-                            } else {
-                                buildList {
-                                    add(currentTabId.defaultSort)
-                                    addAll(cleaned)
-                                }
-                            }
-=======
                         val currentSortOptionFromPlayer by playerViewModel.currentSortOption.collectAsState()
->>>>>>> 562de25a
 
                             val distinctByKey = ensured.distinctBy { it.storageKey }
                             if (distinctByKey.isNotEmpty()) distinctByKey else listOf(currentTabId.defaultSort)
@@ -447,17 +407,6 @@
                             LibraryTabId.FOLDERS -> playerUiState.currentFolderSortOption
                         }
 
-<<<<<<< HEAD
-                        val onSortOptionChanged: (SortOption) -> Unit = remember(playerViewModel, playlistViewModel, currentTabId) {
-                            { option ->
-                                when (currentTabId) {
-                                    LibraryTabId.SONGS -> playerViewModel.sortSongs(option)
-                                    LibraryTabId.ALBUMS -> playerViewModel.sortAlbums(option)
-                                    LibraryTabId.ARTISTS -> playerViewModel.sortArtists(option)
-                                    LibraryTabId.PLAYLISTS -> playlistViewModel.sortPlaylists(option)
-                                    LibraryTabId.LIKED -> playerViewModel.sortFavoriteSongs(option)
-                                    LibraryTabId.FOLDERS -> playerViewModel.sortFolders(option)
-=======
                         val isSortingVisible by playerViewModel.isSortingVisible.collectAsState()
 
                         val selectedSortOption = when (currentTabId) {
@@ -471,7 +420,6 @@
                                 if (!handled && currentTabId == LibraryTabId.Playlists) {
                                     playlistViewModel.sortPlaylists(option)
                                     playerViewModel.hideSorting()
->>>>>>> 562de25a
                                 }
                             }
                         }
@@ -484,25 +432,13 @@
                             ),
                             currentPage = pagerState.currentPage,
                             onMainActionClick = {
-<<<<<<< HEAD
-                                when (tabTitles.getOrNull(pagerState.currentPage)?.toLibraryTabIdOrNull()) {
-                                    LibraryTabId.PLAYLISTS -> showCreatePlaylistDialog = true
-                                    LibraryTabId.LIKED -> playerViewModel.shuffleFavoriteSongs()
-=======
                                 when (currentTabId) {
                                     LibraryTabId.Playlists -> showCreatePlaylistDialog = true
                                     LibraryTabId.Liked -> playerViewModel.shuffleFavoriteSongs()
->>>>>>> 562de25a
                                     else -> playerViewModel.shuffleAllSongs()
                                 }
                             },
                             iconRotation = iconRotation,
-<<<<<<< HEAD
-                            showSortButton = sanitizedSortOptions.isNotEmpty(),
-                            onSortClick = { playerViewModel.showSortingSheet() },
-                            isPlaylistTab = currentTabId == LibraryTabId.PLAYLISTS,
-                            isFoldersTab = currentTabId == LibraryTabId.FOLDERS,
-=======
                             showSortButton = availableSortOptions.isNotEmpty(),
                             onSortIconClick = { playerViewModel.showSorting() },
                             showSortMenu = isSortingVisible,
@@ -512,7 +448,6 @@
                             onSortOptionSelected = onSortOptionChanged,
                             isPlaylistTab = currentTabId == LibraryTabId.Playlists,
                             isFoldersTab = currentTabId == LibraryTabId.Folders,
->>>>>>> 562de25a
                             onGenerateWithAiClick = { playerViewModel.showAiPlaylistSheet() },
                             onFilterClick = { playerViewModel.toggleFolderFilter() },
                             currentFolder = playerUiState.currentFolder,
@@ -550,13 +485,8 @@
                             pageSpacing = 0.dp,
                             key = { tabIds[it].stableKey }
                         ) { page ->
-<<<<<<< HEAD
-                            when (tabTitles.getOrNull(page)?.toLibraryTabIdOrNull()) {
-                                LibraryTabId.SONGS -> {
-=======
                             when (tabIds.getOrNull(page)) {
                                 LibraryTabId.Songs -> {
->>>>>>> 562de25a
                                     val songs by remember {
                                         playerViewModel.playerUiState
                                             .map { it.allSongs }
@@ -577,11 +507,7 @@
                                         onMoreOptionsClick = stableOnMoreOptionsClick
                                     )
                                 }
-<<<<<<< HEAD
-                                LibraryTabId.ALBUMS -> {
-=======
                                 LibraryTabId.Albums -> {
->>>>>>> 562de25a
                                     val albums by remember {
                                         playerViewModel.playerUiState
                                             .map { it.albums }
@@ -607,11 +533,7 @@
                                         onAlbumClick = stableOnAlbumClick
                                     )
                                 }
-<<<<<<< HEAD
-                                LibraryTabId.ARTISTS -> {
-=======
                                 LibraryTabId.Artists -> {
->>>>>>> 562de25a
                                     val artists by remember {
                                         playerViewModel.playerUiState
                                             .map { it.artists }
@@ -634,11 +556,7 @@
                                         }
                                     )
                                 }
-<<<<<<< HEAD
-                                LibraryTabId.PLAYLISTS -> {
-=======
                                 LibraryTabId.Playlists -> {
->>>>>>> 562de25a
                                     val currentPlaylistUiState by playlistViewModel.uiState.collectAsState()
                                     LibraryPlaylistsTab(
                                         playlistUiState = currentPlaylistUiState,
@@ -648,11 +566,7 @@
                                         onGenerateWithAiClick = { playerViewModel.showAiPlaylistSheet() }
                                     )
                                 }
-<<<<<<< HEAD
-                                LibraryTabId.LIKED -> {
-=======
                                 LibraryTabId.Liked -> {
->>>>>>> 562de25a
                                     val favoriteSongs by playerViewModel.favoriteSongs.collectAsState()
                                     LibraryFavoritesTab(
                                         favoriteSongs = favoriteSongs,
@@ -661,11 +575,7 @@
                                         onMoreOptionsClick = stableOnMoreOptionsClick
                                     )
                                 }
-<<<<<<< HEAD
-                                LibraryTabId.FOLDERS -> {
-=======
                                 LibraryTabId.Folders -> {
->>>>>>> 562de25a
                                     val context = LocalContext.current
                                     var hasPermission by remember { mutableStateOf(Environment.isExternalStorageManager()) }
                                     val launcher = rememberLauncherForActivityResult(
