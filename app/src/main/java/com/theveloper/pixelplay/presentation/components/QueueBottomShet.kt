--- conflicted
+++ resolved
@@ -90,7 +90,6 @@
 import com.theveloper.pixelplay.data.model.Song
 import racra.compose.smooth_corner_rect_library.AbsoluteSmoothCornerShape
 import androidx.media3.common.Player
-import com.theveloper.pixelplay.presentation.components.subcomps.PlayingEqIcon
 import sh.calvin.reorderable.ReorderableItem
 import sh.calvin.reorderable.rememberReorderableLazyListState
 
@@ -237,6 +236,10 @@
                                 val scale by animateFloatAsState(
                                     targetValue = if (isDragging) 1.05f else 1f,
                                     label = "scaleAnimation"
+                                )
+                                val backgroundColor by animateColorAsState(
+                                    targetValue = if (isDragging) MaterialTheme.colorScheme.surfaceContainerHigh else Color.Transparent,
+                                    label = "backgroundColorAnimation"
                                 )
 
                                 QueuePlaylistSongItem(
@@ -391,7 +394,6 @@
 ) {
     val colors = MaterialTheme.colorScheme
     val itemShape = AbsoluteSmoothCornerShape(
-<<<<<<< HEAD
         cornerRadiusTR = 22.dp,
         smoothnessAsPercentTL = 60,
         cornerRadiusTL = 22.dp,
@@ -399,15 +401,6 @@
         cornerRadiusBR = 22.dp,
         smoothnessAsPercentBL = 60,
         cornerRadiusBL = 22.dp,
-=======
-        cornerRadiusTR = 18.dp,
-        smoothnessAsPercentTL = 60,
-        cornerRadiusTL = 18.dp,
-        smoothnessAsPercentTR = 60,
-        cornerRadiusBR = 18.dp,
-        smoothnessAsPercentBL = 60,
-        cornerRadiusBL = 18.dp,
->>>>>>> 5b8904ea
         smoothnessAsPercentBR = 60
     )
 
@@ -479,7 +472,6 @@
                     )
                 }
             }
-
 
             IconButton(
                 onClick = onRemoveClick,
