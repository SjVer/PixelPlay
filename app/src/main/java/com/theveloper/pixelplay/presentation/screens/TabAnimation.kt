package com.theveloper.pixelplay.presentation.screens

import androidx.compose.animation.animateColorAsState
import androidx.compose.animation.core.Animatable
import androidx.compose.animation.core.FastOutSlowInEasing
import androidx.compose.animation.core.tween
import androidx.compose.foundation.background
import androidx.compose.foundation.layout.padding
import androidx.compose.foundation.shape.CircleShape
import androidx.compose.foundation.shape.RoundedCornerShape
import androidx.compose.material3.MaterialTheme
import androidx.compose.material3.Tab
import androidx.compose.material3.Text
import androidx.compose.runtime.Composable
import androidx.compose.runtime.LaunchedEffect
import androidx.compose.runtime.getValue
import androidx.compose.runtime.remember
import androidx.compose.ui.Modifier
import androidx.compose.ui.draw.clip
import androidx.compose.ui.graphics.Color
import androidx.compose.ui.graphics.graphicsLayer
import androidx.compose.ui.hapticfeedback.HapticFeedbackType
import androidx.compose.ui.platform.LocalHapticFeedback
import androidx.compose.ui.text.font.FontWeight
import androidx.compose.ui.unit.dp
import kotlinx.coroutines.launch
import kotlin.math.abs

@Composable
fun TabAnimation(
    modifier: Modifier = Modifier,
    index: Int,
    selectedColor: Color = MaterialTheme.colorScheme.primary,
    onSelectedColor: Color = MaterialTheme.colorScheme.onPrimary,
    unselectedColor: Color = MaterialTheme.colorScheme.surface,
    onUnselectedColor: Color = MaterialTheme.colorScheme.onSurface.copy(alpha = 0.9f),
    title: String,
    selectedIndex: Int,
    onClick: () -> Unit,
    content: @Composable () -> Unit
) {
    val hapticFeedback = LocalHapticFeedback.current
    val isSelected = index == selectedIndex
    val scale = remember { Animatable(1f) }
    val offsetX = remember { Animatable(0f) }

    val animationSpec = tween<Float>(durationMillis = 250, easing = FastOutSlowInEasing)

    val backgroundColor by animateColorAsState(
        targetValue = if (isSelected) selectedColor else unselectedColor,
        animationSpec = tween(durationMillis = 200),
        label = "Tab Background Color"
    )
    val contentColor by animateColorAsState(
        targetValue = if (isSelected) onSelectedColor else onUnselectedColor,
        animationSpec = tween(durationMillis = 200),
        label = "Tab Content Color"
    )

    // Handles the "pop" animation for the selected tab.
    LaunchedEffect(isSelected) {
        if (isSelected) {
            launch {
                scale.animateTo(1.15f, animationSpec = animationSpec)
                scale.animateTo(1f, animationSpec = animationSpec)
            }
        } else {
            // Instantly reset scale for non-selected tabs to avoid lagging animations
            scale.snapTo(1f)
        }
    }

    // Handles the offset for neighbor tabs when selection changes.
    LaunchedEffect(selectedIndex) {
        if (!isSelected) {
            val distance = index - selectedIndex
            if (abs(distance) == 1) { // Only affect direct neighbors
                val direction = if (distance > 0) 1 else -1
                // Move neighbors slightly
                val offsetValue = 12f * direction
                launch {
                    offsetX.animateTo(offsetValue, animationSpec = animationSpec)
                    offsetX.animateTo(0f, animationSpec = animationSpec)
                }
            } else {
                // Instantly reset offset for non-neighbor tabs
                offsetX.snapTo(0f)
            }
        } else {
            // Ensure the selected tab itself has no offset
            offsetX.snapTo(0f)
        }
    }

    Tab(
        modifier = modifier
            .padding(
                horizontal = 8.dp,
                vertical = 12.dp
            )
            .graphicsLayer {
                scaleX = scale.value
                translationX = offsetX.value
            }
            .clip(CircleShape)
            .background(
                color = backgroundColor,
                shape = RoundedCornerShape(50)
            ),
        selected = isSelected,
<<<<<<< HEAD
        onClick = onClick,
        text = content,
=======
        onClick = {
            hapticFeedback.performHapticFeedback(HapticFeedbackType.TextHandleMove)
            onClick()
        },
        text = {
            Text(
                text = title,
                style = MaterialTheme.typography.labelLarge,
                fontWeight = if (isSelected) FontWeight.Bold else FontWeight.Medium,
                color = contentColor
            )
        },
>>>>>>> 8c9dc3d8
        selectedContentColor = contentColor,
        unselectedContentColor = contentColor
    )
}<|MERGE_RESOLUTION|>--- conflicted
+++ resolved
@@ -108,10 +108,7 @@
                 shape = RoundedCornerShape(50)
             ),
         selected = isSelected,
-<<<<<<< HEAD
-        onClick = onClick,
         text = content,
-=======
         onClick = {
             hapticFeedback.performHapticFeedback(HapticFeedbackType.TextHandleMove)
             onClick()
@@ -124,7 +121,6 @@
                 color = contentColor
             )
         },
->>>>>>> 8c9dc3d8
         selectedContentColor = contentColor,
         unselectedContentColor = contentColor
     )
