--- conflicted
+++ resolved
@@ -355,28 +355,13 @@
     val availableSortOptions: StateFlow<List<SortOption>> =
         currentLibraryTabId.map { tabId ->
             Trace.beginSection("PlayerViewModel.availableSortOptionsMapping")
-<<<<<<< HEAD
-            val options = when (tabId) {
-                LibraryTabId.SONGS -> SortOption.SONGS
-                LibraryTabId.ALBUMS -> SortOption.ALBUMS
-                LibraryTabId.ARTISTS -> SortOption.ARTISTS
-                LibraryTabId.PLAYLISTS -> SortOption.PLAYLISTS
-                LibraryTabId.FOLDERS -> SortOption.FOLDERS
-                LibraryTabId.LIKED -> SortOption.LIKED
-            }
-=======
             val options = tabId.sortOptions
->>>>>>> 562de25a
             Trace.endSection()
             options
         }.stateIn(
             scope = viewModelScope,
             started = SharingStarted.WhileSubscribed(5000),
-<<<<<<< HEAD
-            initialValue = SortOption.SONGS
-=======
             initialValue = LibraryTabId.Songs.sortOptions
->>>>>>> 562de25a
         )
 
     val currentSortOption: StateFlow<SortOption?> = combine(
@@ -2790,17 +2775,6 @@
         }
     }
 
-<<<<<<< HEAD
-    fun showSortingSheet() {
-        _isSortingSheetVisible.value = true
-    }
-
-    fun hideSortingSheet() {
-        _isSortingSheetVisible.value = false
-    }
-
-    fun onLibraryTabSelected(tabIndex: Int) {
-=======
     private fun updateCurrentLibraryTab(tabId: LibraryTabId, persistSelection: Boolean) {
         if (_currentLibraryTabId.value == tabId) return
         _currentLibraryTabId.value = tabId
@@ -2851,21 +2825,11 @@
     }
 
     fun onLibraryTabSelected(tabId: LibraryTabId) {
->>>>>>> 562de25a
         Trace.beginSection("PlayerViewModel.onLibraryTabSelected")
         updateCurrentLibraryTab(tabId, persistSelection = true)
 
-<<<<<<< HEAD
-        val tabIdentifier = libraryTabsFlow.value.getOrNull(tabIndex) ?: return
-        val tabId = tabIdentifier.toLibraryTabIdOrNull() ?: LibraryTabId.SONGS
-        _currentLibraryTabId.value = tabId
-
-        if (_loadedTabs.value.contains(tabIdentifier)) {
-            Log.d("PlayerViewModel", "Tab '$tabIdentifier' already loaded. Skipping data load.")
-=======
         if (_loadedTabs.value.contains(tabId)) {
             Log.d("PlayerViewModel", "Tab '${tabId.stableKey}' already loaded. Skipping data load.")
->>>>>>> 562de25a
             Trace.endSection()
             return
         }
@@ -2875,16 +2839,6 @@
             Trace.beginSection("PlayerViewModel.onLibraryTabSelected_coroutine_load")
             try {
                 when (tabId) {
-<<<<<<< HEAD
-                    LibraryTabId.SONGS -> loadSongsIfNeeded()
-                    LibraryTabId.ALBUMS -> loadAlbumsIfNeeded()
-                    LibraryTabId.ARTISTS -> loadArtistsIfNeeded()
-                    LibraryTabId.FOLDERS -> loadFoldersFromRepository()
-                    else -> Unit
-                }
-                _loadedTabs.update { currentTabs -> currentTabs + tabIdentifier }
-                Log.d("PlayerViewModel", "Tab '$tabIdentifier' marked as loaded. Current loaded tabs: ${_loadedTabs.value}")
-=======
                     LibraryTabId.Songs -> loadSongsIfNeeded()
                     LibraryTabId.Albums -> loadAlbumsIfNeeded()
                     LibraryTabId.Artists -> loadArtistsIfNeeded()
@@ -2893,7 +2847,6 @@
                 }
                 _loadedTabs.update { currentTabs -> currentTabs + tabId }
                 Log.d("PlayerViewModel", "Tab '${tabId.stableKey}' marked as loaded. Current loaded tabs: ${_loadedTabs.value}")
->>>>>>> 562de25a
             } finally {
                 Trace.endSection()
             }
